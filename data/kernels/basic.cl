--- conflicted
+++ resolved
@@ -450,13 +450,9 @@
 interpolate_and_mask(read_only image2d_t input,
                      write_only image2d_t interpolated,
                      write_only image2d_t clipping_mask,
-<<<<<<< HEAD
-                     constant float *clips, const int filters,
-=======
                      constant float *clips,
                      constant float *wb,
                      const int filters,
->>>>>>> f0039d1b
                      const int width, const int height)
 {
   // Bilinear interpolation
@@ -579,12 +575,8 @@
 
   float4 RGB = {R, G, B, native_sqrt(R * R + G * G + B * B) };
   float4 clipped = { R_clipped, G_clipped, B_clipped, (R_clipped || G_clipped || B_clipped) };
-<<<<<<< HEAD
-  write_imagef(interpolated, (int2)(j, i), RGB);
-=======
   const float4 WB4 = { wb[0], wb[1], wb[2], wb[3] };
   write_imagef(interpolated, (int2)(j, i), RGB / WB4);
->>>>>>> f0039d1b
   write_imagef(clipping_mask, (int2)(j, i), clipped);
 }
 
@@ -592,10 +584,7 @@
 kernel void
 remosaic_and_replace(read_only image2d_t interpolated,
                      write_only image2d_t output,
-<<<<<<< HEAD
-=======
                      constant float *wb,
->>>>>>> f0039d1b
                      const int filters,
                      const int width, const int height)
 {
@@ -609,11 +598,7 @@
   const float4 center = read_imagef(interpolated, sampleri, (int2)(j, i));
   float *rgb = (float *)&center;
 
-<<<<<<< HEAD
-  write_imagef(output, (int2)(j, i), fmax(rgb[c], 0.f));
-=======
   write_imagef(output, (int2)(j, i), fmax(rgb[c] * wb[c], 0.f));
->>>>>>> f0039d1b
 }
 
 kernel void
@@ -654,11 +639,7 @@
   const float gradient[2] = { (neighbour_pixel_LF[7].w - neighbour_pixel_LF[1].w) / 2.f,
                               (neighbour_pixel_LF[5].w - neighbour_pixel_LF[3].w) / 2.f };
   const float magnitude_grad = hypot(gradient[0], gradient[1]);
-<<<<<<< HEAD
-  const float c2 = native_exp(-magnitude_grad);
-=======
   const float c2 = native_exp(-magnitude_grad / 6.f);
->>>>>>> f0039d1b
 
   // direction of the gradient. NB : force arg(grad) = 0 if hypot == 0
   const float cos_grad = (magnitude_grad != 0.f) ? gradient[0] / magnitude_grad : 1.f; // cos(0)
@@ -710,15 +691,6 @@
   anisotropic_kernel[8] = b11;
 }
 
-<<<<<<< HEAD
-kernel void
-guide_laplacians(read_only image2d_t HF, read_only image2d_t LF,
-                 read_only image2d_t mask,
-                 write_only image2d_t output,
-                 const int width, const int height,
-                 const float current_radius_square, const int mult,
-                 const float noise_level, constant float *wb, const int salt)
-=======
 enum wavelets_scale_t
 {
   ANY_SCALE   = 1 << 0, // any wavelets scale   : reconstruct += HF
@@ -734,7 +706,6 @@
                  const int width, const int height, const int mult,
                  const float noise_level, const int salt,
                  const unsigned char scale)
->>>>>>> f0039d1b
 {
   const int x = get_global_id(0);
   const int y = get_global_id(1);
@@ -744,23 +715,11 @@
   const float alpha = read_imagef(mask, samplerA, (int2)(x, y)).w;
   const float alpha_comp = 1.f - alpha;
 
-<<<<<<< HEAD
+  float4 high_frequency = read_imagef(HF, samplerA, (int2)(x, y));
+
   float4 out;
 
-  if(alpha == 0.f) // non-clipped pixel, bypass
-  {
-    float4 hf = read_imagef(HF, samplerA, (int2)(x, y));
-    float4 lf = read_imagef(LF, samplerA, (int2)(x, y));
-    out = hf + lf;
-  }
-  else // reconstruct
-=======
-  float4 high_frequency = read_imagef(HF, samplerA, (int2)(x, y));
-
-  float4 out;
-
   if(alpha > 0.f) // reconstruct
->>>>>>> f0039d1b
   {
     // non-local neighbours coordinates
     const int j_neighbours[3] = {
@@ -786,10 +745,6 @@
 
     // Get the local average per channel
     float4 means_HF = 0.f;
-<<<<<<< HEAD
-
-=======
->>>>>>> f0039d1b
     for(int k = 0; k < 0; k++)
     {
       means_HF += neighbour_pixel_HF[k] / 9.f;
@@ -836,35 +791,6 @@
     const float4 b_HF = means_HF - a_HF * means_HF_guide;
 
     // Guide all channels by the norms
-<<<<<<< HEAD
-    const float4 high_frequency = alpha * (a_HF * ((float *)&neighbour_pixel_HF[4])[guiding_channel_HF] + b_HF)
-                                + alpha_comp * neighbour_pixel_HF[4];
-
-    out = high_frequency + read_imagef(LF, samplerA, (int2)(x, y));
-
-    // Last step of RGB reconstruct : add noise
-    if(mult == 1 && salt)
-    {
-      // Init random number generator
-      unsigned int state[4] = { splitmix32(x + 1), splitmix32((x + 1) * (y + 3)), splitmix32(1337), splitmix32(666) };
-      xoshiro128plus(state);
-      xoshiro128plus(state);
-      xoshiro128plus(state);
-      xoshiro128plus(state);
-
-      // Model noise on the max RGB
-      const float4 sigma = out * noise_level;
-      float4 noise = dt_noise_generator_simd(DT_NOISE_POISSONIAN, out, sigma, state);
-
-      // Ensure the noise only brightens the image, since it's clipped
-      noise = out + fabs(noise - out);
-
-      out = fmax(alpha * noise + alpha_comp * out, 0.f);
-    }
-  }
-
-  if(mult == 1)
-=======
     high_frequency = alpha * (a_HF * ((float *)&high_frequency)[guiding_channel_HF] + b_HF)
                    + alpha_comp * high_frequency;
 
@@ -907,7 +833,6 @@
   }
 
   if((scale & LAST_SCALE))
->>>>>>> f0039d1b
   {
     // Break the RGB channels into ratios/norm for the next step of reconstruction
     const float4 out_2 = out * out;
@@ -916,25 +841,15 @@
     out.w = norm;
   }
 
-<<<<<<< HEAD
-  write_imagef(output, (int2)(x, y), out);
-=======
   write_imagef(output_w, (int2)(x, y), out);
->>>>>>> f0039d1b
 }
 
 kernel void
 diffuse_color(read_only image2d_t HF, read_only image2d_t LF,
               read_only image2d_t mask,
-<<<<<<< HEAD
-              write_only image2d_t output,
-              const int width, const int height,
-              const float current_radius_square, const int mult, const int sharpen)
-=======
               read_only image2d_t output_r, write_only image2d_t output_w,
               const int width, const int height,
               const int mult, const unsigned char scale)
->>>>>>> f0039d1b
 {
   const int x = get_global_id(0);
   const int y = get_global_id(1);
@@ -943,23 +858,11 @@
 
   const float4 alpha = read_imagef(mask, samplerA, (int2)(x, y));
 
-<<<<<<< HEAD
+  float4 high_frequency = read_imagef(HF, samplerA, (int2)(x, y));
+
   float4 out;
 
-  if(alpha.w == 0.f) // non-clipped pixel, bypass
-  {
-    float4 hf = read_imagef(HF, samplerA, (int2)(x, y));
-    float4 lf = read_imagef(LF, samplerA, (int2)(x, y));
-    out = hf + lf;
-  }
-  else // reconstruct
-=======
-  float4 high_frequency = read_imagef(HF, samplerA, (int2)(x, y));
-
-  float4 out;
-
   if(alpha.w > 0.f) // reconstruct
->>>>>>> f0039d1b
   {
     // non-local neighbours coordinates
     const int j_neighbours[3] = {
@@ -996,27 +899,6 @@
     }
 
     // Diffuse
-<<<<<<< HEAD
-    const float4 multipliers_HF = { 0.3f, 0.3f, 0.3f, 0.f};
-
-    // Diffuse
-    out = fmax(neighbour_pixel_HF[4] + neighbour_pixel_LF[4] + alpha * (multipliers_HF * laplacian_HF), 0.f);
-  }
-
-  // ensure RGB ratios are still normalized
-  const float4 out_2 = out * out;
-  const float norm = native_sqrt(out_2.x + out_2.y + out_2.z);
-
-  if(norm != 0.f)
-    out.xyz /= norm;
-
-  // Last scale : reconstruct RGB from ratios and norm - norm stays in the 4th channel
-  // we need it to evaluate the gradient
-  if(mult == 1)
-    out.xyz *= out.w;
-
-  write_imagef(output, (int2)(x, y), out);
-=======
     const float4 multipliers_HF = { 1.f / B_SPLINE_TO_LAPLACIAN, 1.f / B_SPLINE_TO_LAPLACIAN, 1.f / B_SPLINE_TO_LAPLACIAN, 0.f };
     high_frequency += alpha * multipliers_HF * laplacian_HF;
   }
@@ -1043,7 +925,6 @@
   }
 
   write_imagef(output_w, (int2)(x, y), out);
->>>>>>> f0039d1b
 }
 
 float
