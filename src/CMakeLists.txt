--- conflicted
+++ resolved
@@ -411,14 +411,7 @@
   MESSAGE(FATAL_ERROR "The compiler does not support Thread-local storage.")
 endif()
 
-<<<<<<< HEAD
-if(NOT WIN32)
-  set(CMAKE_C_FLAGS "${CMAKE_C_FLAGS} -pthread -fno-omit-frame-pointer")
-  set(CMAKE_CXX_FLAGS "${CMAKE_CXX_FLAGS} -pthread -fno-omit-frame-pointer")
-endif(NOT WIN32)
-
-=======
->>>>>>> a14c50a7
+
 if(WIN32)
   #TODO: Review these
   set(CMAKE_EXE_LINKER_FLAGS "${CMAKE_EXE_LINKER_FLAGS} -Wl,--enable-runtime-pseudo-reloc")
