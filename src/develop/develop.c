--- conflicted
+++ resolved
@@ -311,13 +311,7 @@
     return;
   }
 
-<<<<<<< HEAD
-  restart:;
-  // adjust pipeline according to changed flag set by {add,pop}_history_item.
-  // this locks dev->history_mutex.
-=======
 restart:;
->>>>>>> 97341f2f
   dt_times_t start;
   dt_get_times(&start);
 
