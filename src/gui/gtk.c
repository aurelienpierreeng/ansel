/*
    This file is part of darktable,
    copyright (c) 2009--2010 johannes hanika.

    darktable is free software: you can redistribute it and/or modify
    it under the terms of the GNU General Public License as published by
    the Free Software Foundation, either version 3 of the License, or
    (at your option) any later version.

    darktable is distributed in the hope that it will be useful,
    but WITHOUT ANY WARRANTY; without even the implied warranty of
    MERCHANTABILITY or FITNESS FOR A PARTICULAR PURPOSE.  See the
    GNU General Public License for more details.

    You should have received a copy of the GNU General Public License
    along with darktable.  If not, see <http://www.gnu.org/licenses/>.
*/
#ifndef _XOPEN_SOURCE
  #define _XOPEN_SOURCE 600 // for setenv
#endif
#include <stdlib.h>
#include <unistd.h>
#include <pthread.h>
#include <string.h>
#include <math.h>
#include <gtk/gtk.h>
#include <glade/glade.h>
#include <gdk/gdkkeysyms.h>
#include <pthread.h>

#include "common/darktable.h"
#include "common/version.h"
#include "common/camera_control.h"
#include "common/collection.h"
#include "develop/develop.h"
#include "develop/imageop.h"
#include "dtgtk/label.h"
#include "dtgtk/button.h"
#include "gui/contrast.h"
#include "gui/gtk.h"
#include "gui/metadata.h"
#include "gui/filmview.h"
#include "gui/iop_history.h"
#include "gui/iop_modulegroups.h"
#include "gui/devices.h"
#include "gui/presets.h"
#include "control/control.h"
#include "control/jobs.h"
#include "control/conf.h"
#include "views/view.h"
#include "views/capture.h"
#include "tool_colorlabels.h"

static gboolean
borders_button_pressed (GtkWidget *w, GdkEventButton *event, gpointer user_data)
{
  GtkWidget *widget;
  long int which = (long int)user_data;
  int32_t bit = 0;
  int mode = dt_conf_get_int("ui_last/view");
  switch(which)
  {
    case 0:
      bit = dt_conf_get_int("ui_last/panel_left");
      widget = glade_xml_get_widget (darktable.gui->main_window, "left");
      break;
    case 1:
      bit = dt_conf_get_int("ui_last/panel_right");
      widget = glade_xml_get_widget (darktable.gui->main_window, "right");
      break;
    case 2:
      bit = dt_conf_get_int("ui_last/panel_top");
      widget = glade_xml_get_widget (darktable.gui->main_window, "top");
      break;
    default:
      bit = dt_conf_get_int("ui_last/panel_bottom");
      widget = glade_xml_get_widget (darktable.gui->main_window, "bottom");
      break;
  }

  if(GTK_WIDGET_VISIBLE(widget))
  {
    gtk_widget_hide(widget);
    bit &= ~(1<<mode);
  }
  else
  {
    gtk_widget_show(widget);
    bit |=   1<<mode;
  }

  switch(which)
  {
    case 0:
      dt_conf_set_int("ui_last/panel_left", bit);
      break;
    case 1:
      dt_conf_set_int("ui_last/panel_right", bit);
      break;
    case 2:
      dt_conf_set_int("ui_last/panel_top", bit);
      break;
    default:
      dt_conf_set_int("ui_last/panel_bottom", bit);
      break;
  }
  gtk_widget_queue_draw(w);
  return TRUE;
}

static gboolean 
_widget_focus_in_block_key_accelerators (GtkWidget *widget,GdkEventFocus *event,gpointer data) 
{
  dt_control_key_accelerators_off (darktable.control);
  return FALSE;
}

static gboolean 
_widget_focus_out_unblock_key_accelerators (GtkWidget *widget,GdkEventFocus *event,gpointer data) 
{
  dt_control_key_accelerators_on (darktable.control);
  return FALSE;
}

void 
dt_gui_key_accel_block_on_focus (GtkWidget *w)
{
  /* first off add focus change event mask */
  gtk_widget_add_events(w, GDK_FOCUS_CHANGE_MASK);
  
  /* conenct the signals */
  g_signal_connect (G_OBJECT (w), "focus-in-event", G_CALLBACK(_widget_focus_in_block_key_accelerators), (gpointer)w);
  g_signal_connect (G_OBJECT (w), "focus-out-event", G_CALLBACK(_widget_focus_out_unblock_key_accelerators), (gpointer)w);
}

static gboolean
expose_borders (GtkWidget *widget, GdkEventExpose *event, gpointer user_data)
{ // draw arrows on borders
  if(!dt_control_running()) return TRUE;
  long int which = (long int)user_data;
  float width = widget->allocation.width, height = widget->allocation.height;
  cairo_surface_t *cst = cairo_image_surface_create(CAIRO_FORMAT_ARGB32, width, height);
  cairo_t *cr = cairo_create(cst);
  GtkWidget *cwidget = glade_xml_get_widget (darktable.gui->main_window, "center");
  GtkStyle *style = gtk_widget_get_style(cwidget);
  cairo_set_source_rgb (cr, 
    .5f*style->bg[GTK_STATE_NORMAL].red/65535.0, 
    .5f*style->bg[GTK_STATE_NORMAL].green/65535.0, 
    .5f*style->bg[GTK_STATE_NORMAL].blue/65535.0
  );
  // cairo_set_source_rgb (cr, .13, .13, .13);
  cairo_paint(cr);

  // draw scrollbar indicators
  int v = darktable.view_manager->current_view;
  dt_view_t *view = NULL;
  if(v >= 0 && v < darktable.view_manager->num_views) view = darktable.view_manager->view + v;
  // cairo_set_source_rgb (cr, .16, .16, .16);
  cairo_set_source_rgb (cr, 
    style->bg[GTK_STATE_NORMAL].red/65535.0, 
    style->bg[GTK_STATE_NORMAL].green/65535.0, 
    style->bg[GTK_STATE_NORMAL].blue/65535.0
  );
  const float border = 0.3;
  if(!view) cairo_paint(cr);
  else
  {
    switch(which)
    {
      case 0: case 1: // left, right: vertical
        cairo_rectangle(cr, 0.0, view->vscroll_pos/view->vscroll_size * height, width, view->vscroll_viewport_size/view->vscroll_size * height);
        break;
      default:        // bottom, top: horizontal
        cairo_rectangle(cr, view->hscroll_pos/view->hscroll_size * width, 0.0, view->hscroll_viewport_size/view->hscroll_size * width, height);
        break;
    }
    cairo_fill(cr);
    switch(which)
    {
      case 0:
        cairo_rectangle(cr, (1.0-border)*width, 0.0, border*width, height);
        break;
      case 1:
        cairo_rectangle(cr, 0.0, 0.0, border*width, height);
        break;
      case 2:
        cairo_rectangle(cr, (1.0-border)*height, (1.0-border)*height, width-2*(1.0-border)*height, border*height);
        break;
      default:
        cairo_rectangle(cr, (1.0-border)*height, 0.0, width-2*(1.0-border)*height, border*height);
        break;
    }
    cairo_fill(cr);
  }

  // draw gui arrows.
  cairo_set_source_rgb (cr, .6, .6, .6);

  int32_t mask = 1<<dt_conf_get_int("ui_last/view");
  switch(which)
  {
    case 0: // left
      if(dt_conf_get_int("ui_last/panel_left") & mask)
      {
        cairo_move_to (cr, width, height/2-width);
        cairo_rel_line_to (cr, 0.0, 2*width);
        cairo_rel_line_to (cr, -width, -width);
      }
      else
      {
        cairo_move_to (cr, 0.0, height/2-width);
        cairo_rel_line_to (cr, 0.0, 2*width);
        cairo_rel_line_to (cr, width, -width);
      }
      break;
    case 1: // right
      if(dt_conf_get_int("ui_last/panel_right") & mask)
      {
        cairo_move_to (cr, 0.0, height/2-width);
        cairo_rel_line_to (cr, 0.0, 2*width);
        cairo_rel_line_to (cr, width, -width);
      }
      else
      {
        cairo_move_to (cr, width, height/2-width);
        cairo_rel_line_to (cr, 0.0, 2*width);
        cairo_rel_line_to (cr, -width, -width);
      }
      break;
    case 2: // top
      if(dt_conf_get_int("ui_last/panel_top") & mask)
      {
        cairo_move_to (cr, width/2-height, height);
        cairo_rel_line_to (cr, 2*height, 0.0);
        cairo_rel_line_to (cr, -height, -height);
      }
      else
      {
        cairo_move_to (cr, width/2-height, 0.0);
        cairo_rel_line_to (cr, 2*height, 0.0);
        cairo_rel_line_to (cr, -height, height);
      }
      break;
    default: // bottom
      if(dt_conf_get_int("ui_last/panel_bottom") & mask)
      {
        cairo_move_to (cr, width/2-height, 0.0);
        cairo_rel_line_to (cr, 2*height, 0.0);
        cairo_rel_line_to (cr, -height, height);
      }
      else
      {
        cairo_move_to (cr, width/2-height, height);
        cairo_rel_line_to (cr, 2*height, 0.0);
        cairo_rel_line_to (cr, -height, -height);
      }
      break;
  }
  cairo_close_path (cr);
  cairo_fill(cr);

  cairo_destroy(cr);
  cairo_t *cr_pixmap = gdk_cairo_create(gtk_widget_get_window(widget));
  cairo_set_source_surface (cr_pixmap, cst, 0, 0);
  cairo_paint(cr_pixmap);
  cairo_destroy(cr_pixmap);
  cairo_surface_destroy(cst);
  return TRUE;
}

static dt_iop_module_t *get_colorout_module()
{
  GList *modules = darktable.develop->iop;
  while(modules)
  {
    dt_iop_module_t *module = (dt_iop_module_t *)modules->data;
    if(!strcmp(module->op, "colorout")) return module;
    modules = g_list_next(modules);
  }
  return NULL;
}

static void
update_colorpicker_panel()
{
  // synch bottom panel for develop mode
  dt_iop_module_t *module = get_colorout_module();
  if(module)
  {
    char colstring[512];
    GtkWidget *w;
    // w = glade_xml_get_widget (darktable.gui->main_window, "colorpicker_module_label");
    // snprintf(colstring, 512, C_("color picker module", "`%s'"), module->name());
    // gtk_label_set_label(GTK_LABEL(w), colstring);
    w = glade_xml_get_widget (darktable.gui->main_window, "colorpicker_togglebutton");
    darktable.gui->reset = 1;
    gtk_toggle_button_set_active(GTK_TOGGLE_BUTTON(w), module->request_color_pick);
    darktable.gui->reset = 0;

    // int input_color = 1; // Lab
    // always adjust picked color:
    int m = dt_conf_get_int("ui_last/colorpicker_mean");
    float *col;
    switch(m)
    {
      case 0: // mean
        //if(input_color == 1)
        col = module->picked_color_Lab;
        //else col = module->picked_color;
        break;
      case 1: //min
        //if(input_color == 1)
        col = module->picked_color_min_Lab;
        //else col = module->picked_color_min;
        break;
      default:
        //if(input_color == 1)
        col = module->picked_color_max_Lab;
        //else col = module->picked_color_max;
        break;
    }
    w = glade_xml_get_widget (darktable.gui->main_window, "colorpicker_Lab_label");
    // switch(input_color)
    // {
    //   case 0: // linear rgb
    //     snprintf(colstring, 512, "%s: (%.03f, %.03f, %.03f)", _("linear rgb"), col[0], col[1], col[2]);
    //     break;
    //   case 1: // Lab
        snprintf(colstring, 512, "%s: (%.02f, %.02f, %.02f)", _("Lab"), col[0], col[1], col[2]);
    //     break;
    //   default: // output color profile
    //     snprintf(colstring, 512, "%s: (%.03f, %.03f, %.03f)", _("output profile"), col[0], col[1], col[2]);
    //     break;
    // }
    gtk_label_set_label(GTK_LABEL(w), colstring);
  }
}

static gboolean
expose (GtkWidget *da, GdkEventExpose *event, gpointer user_data)
{
  dt_control_expose(NULL);
  gdk_draw_drawable(da->window,
      da->style->fg_gc[GTK_WIDGET_STATE(da)], darktable.gui->pixmap,
      // Only copy the area that was exposed.
      event->area.x, event->area.y,
      event->area.x, event->area.y,
      event->area.width, event->area.height);

  // update other widgets
  GtkWidget *widget = glade_xml_get_widget (darktable.gui->main_window, "navigation");
  gtk_widget_queue_draw(widget);

  GList *wdl = darktable.gui->redraw_widgets;
  while(wdl)
  {
    GtkWidget *w = (GtkWidget *)wdl->data;
    gtk_widget_queue_draw(w);
    wdl = g_list_next(wdl);
  }

  update_colorpicker_panel();

  // test quit cond (thread safe, 2nd pass)
  if(!dt_control_running())
  {
    dt_cleanup();
    gtk_main_quit();
  }
  else
  {
    widget = glade_xml_get_widget (darktable.gui->main_window, "metadata_expander");
    if(gtk_expander_get_expanded(GTK_EXPANDER(widget))) dt_gui_metadata_update();
  }

  return TRUE;
}

gboolean
view_label_clicked (GtkWidget *widget, GdkEventButton *event, gpointer user_data)
{
  if(event->type == GDK_2BUTTON_PRESS && event->button == 1)
  {
    dt_ctl_switch_mode();
    return TRUE;
  }
  return FALSE;
}

gboolean
darktable_label_clicked (GtkWidget *widget, GdkEventButton *event, gpointer user_data)
{
  GtkWidget *dialog = gtk_about_dialog_new();
  gtk_about_dialog_set_name(GTK_ABOUT_DIALOG(dialog), PACKAGE_NAME);
  gtk_about_dialog_set_version(GTK_ABOUT_DIALOG(dialog), DT_VERSION_DECORATION" "DT_VERSION_SHA1SUM);
  gtk_about_dialog_set_copyright(GTK_ABOUT_DIALOG(dialog), "copyright (c) johannes hanika 2009-2010");
  gtk_about_dialog_set_comments(GTK_ABOUT_DIALOG(dialog), _("organize and develop images from digital cameras"));
  gtk_about_dialog_set_website(GTK_ABOUT_DIALOG(dialog), "http://darktable.sf.net/");
  gtk_about_dialog_set_logo_icon_name(GTK_ABOUT_DIALOG(dialog), "darktable");
  const char *authors[] =
      {_("* developers *"),
      "Hendrik Andersson",
      "Johannes Hanika",
      "",
      _("* ubuntu packaging, color management, video tutorials *"),
      "Pascal de Bruijn",
      "",
      _("* networking, battle testing, translation expert *"),
      "Alexandre Prokoudine",
      "",
      _("* contributors *"),
      "Alexandre Prokoudine",
      "Alexander Rabtchevich",
      "Andrey Kaminsky",
      "Christian Himpel",
      "Gregor Quade",
      "Mikko Ruohola",
      "Pascal de Bruijn",
      "Richard Hughes",
      "Tobias Ellinghaus",
      "Wyatt Olson",
      "Xavier Besse", NULL};
  gtk_about_dialog_set_authors(GTK_ABOUT_DIALOG(dialog), authors);
      
  gtk_about_dialog_set_translator_credits(GTK_ABOUT_DIALOG(dialog), _("translator-credits"));
  gtk_dialog_run(GTK_DIALOG (dialog));
  gtk_widget_destroy(dialog);
  return TRUE;
}

static void
colorpicker_mean_changed (GtkComboBox *widget, gpointer p)
{
  dt_conf_set_int("ui_last/colorpicker_mean", gtk_combo_box_get_active(widget));
  update_colorpicker_panel();
}

static void
colorpicker_toggled (GtkToggleButton *button, gpointer p)
{
  if(darktable.gui->reset) return;
  dt_iop_module_t *module = get_colorout_module();
  if(module)
  {
    dt_iop_request_focus(module);
    module->request_color_pick = gtk_toggle_button_get_active(button);
  }
  else
  {
    dt_iop_request_focus(NULL);
  }
  dt_control_gui_queue_draw();
}

static void
lighttable_zoom_changed (GtkSpinButton *widget, gpointer user_data)
{
  const int i = gtk_spin_button_get_value(widget);
  dt_conf_set_int("plugins/lighttable/images_in_row", i);
  dt_control_gui_queue_draw();
}

static void
lighttable_layout_changed (GtkComboBox *widget, gpointer user_data)
{
  const int i = gtk_combo_box_get_active(widget);
  dt_conf_set_int("plugins/lighttable/layout", i);
  dt_control_gui_queue_draw();
}

static void
update_query()
{
  /* updates query */
  dt_collection_update (darktable.collection);
  
  /* updates visual */
  GtkWidget *win = glade_xml_get_widget (darktable.gui->main_window, "center");
  gtk_widget_queue_draw (win);
}

static void
image_filter_changed (GtkComboBox *widget, gpointer user_data)
{
  // image_filter
  int i = gtk_combo_box_get_active(widget);
  if     (i == 0)  dt_conf_set_int("ui_last/combo_filter",     DT_LIB_FILTER_ALL);
  else if(i == 1)  dt_conf_set_int("ui_last/combo_filter",     DT_LIB_FILTER_STAR_NO);
  else if(i == 2)  dt_conf_set_int("ui_last/combo_filter",     DT_LIB_FILTER_STAR_1);
  else if(i == 3)  dt_conf_set_int("ui_last/combo_filter",     DT_LIB_FILTER_STAR_2);
  else if(i == 4)  dt_conf_set_int("ui_last/combo_filter",     DT_LIB_FILTER_STAR_3);
  else if(i == 5)  dt_conf_set_int("ui_last/combo_filter",     DT_LIB_FILTER_STAR_4);

  
  /* update collection star filter flags */
  if         (i == 0) dt_collection_set_filter_flags (darktable.collection, dt_collection_get_filter_flags (darktable.collection) & ~(COLLECTION_FILTER_ATLEAST_RATING|COLLECTION_FILTER_EQUAL_RATING));
  else if (i == 1) dt_collection_set_filter_flags (darktable.collection, (dt_collection_get_filter_flags (darktable.collection) | COLLECTION_FILTER_EQUAL_RATING) & ~COLLECTION_FILTER_ATLEAST_RATING);
  else dt_collection_set_filter_flags (darktable.collection, dt_collection_get_filter_flags (darktable.collection) | COLLECTION_FILTER_ATLEAST_RATING );
  
  /* set the star filter in collection */
  dt_collection_set_rating(darktable.collection, i-1);		
  
  update_query();
}


static void
image_sort_changed (GtkComboBox *widget, gpointer user_data)
{
  // image_sort
  int i = gtk_combo_box_get_active(widget);
  if     (i == 0)  dt_conf_set_int("ui_last/combo_sort",     DT_LIB_SORT_FILENAME);
  else if(i == 1)  dt_conf_set_int("ui_last/combo_sort",     DT_LIB_SORT_DATETIME);
  else if(i == 2)  dt_conf_set_int("ui_last/combo_sort",     DT_LIB_SORT_RATING);
  else if(i == 3)  dt_conf_set_int("ui_last/combo_sort",     DT_LIB_SORT_ID);
  else if(i == 4)  dt_conf_set_int("ui_last/combo_sort",     DT_LIB_SORT_COLOR);

  update_query();
}


static void
snapshot_add_button_clicked (GtkWidget *widget, gpointer user_data)
{
 
  if (!darktable.develop->image) return;
  char wdname[64], oldfilename[30];
  GtkWidget *sbody =  glade_xml_get_widget (darktable.gui->main_window, "snapshots_body");
  GtkWidget *sbox = g_list_nth_data (gtk_container_get_children (GTK_CONTAINER (sbody)), 0);
  
  GtkWidget *wid = g_list_nth_data (gtk_container_get_children (GTK_CONTAINER (sbox)), 0);
  gchar *label1 = g_strdup (gtk_button_get_label (GTK_BUTTON (wid)));
  snprintf (oldfilename, 30, "%s", darktable.gui->snapshot[3].filename);
  for (int k=1;k<4;k++)
  {
    wid = g_list_nth_data (gtk_container_get_children (GTK_CONTAINER (sbox)), k);
    if (k<MIN (4,darktable.gui->num_snapshots+1)) gtk_widget_set_visible (wid, TRUE);
    gchar *label2 = g_strdup(gtk_button_get_label (GTK_BUTTON (wid)));
    gtk_button_set_label (GTK_BUTTON (wid), label1);
    g_free (label1);
    label1 = label2;
    darktable.gui->snapshot[k] = darktable.gui->snapshot[k-1];
  }
  
  // rotate filenames, so we don't waste hd space
  snprintf(darktable.gui->snapshot[0].filename, 30, "%s", oldfilename);
  g_free(label1);

  wid = g_list_nth_data (gtk_container_get_children (GTK_CONTAINER (sbox)), 0);
  char *fname = darktable.develop->image->filename + strlen(darktable.develop->image->filename);
  while(fname > darktable.develop->image->filename && *fname != '/') fname--;
  snprintf(wdname, 64, "%s", fname);
  fname = wdname + strlen(wdname);
  while(fname > wdname && *fname != '.') fname --;
  if(*fname != '.') fname = wdname + strlen(wdname);
  if(wdname + 64 - fname > 4) sprintf(fname, "(%d)", darktable.develop->history_end);
  // snprintf(wdname, 64, _("snapshot %d"), darktable.gui->num_snapshots+1);
  
  gtk_button_set_label (GTK_BUTTON (wid), wdname);
  gtk_widget_set_visible (wid, TRUE);
  
  /* get zoom pos from develop */
  dt_gui_snapshot_t *s = darktable.gui->snapshot + 0;
  DT_CTL_GET_GLOBAL (s->zoom_y, dev_zoom_y);
  DT_CTL_GET_GLOBAL (s->zoom_x, dev_zoom_x);
  DT_CTL_GET_GLOBAL (s->zoom, dev_zoom);
  DT_CTL_GET_GLOBAL (s->closeup, dev_closeup);
  DT_CTL_GET_GLOBAL (s->zoom_scale, dev_zoom_scale);
  
  /* set take snap bit for darkroom */
  darktable.gui->request_snapshot = 1;
  darktable.gui->num_snapshots ++;
  dt_control_gui_queue_draw ();
  
}

static void
snapshot_toggled (GtkToggleButton *widget, long int which)
{
  if(!gtk_toggle_button_get_active(widget) && darktable.gui->selected_snapshot == which)
  {
    if(darktable.gui->snapshot_image)
    {
      cairo_surface_destroy(darktable.gui->snapshot_image);
      darktable.gui->snapshot_image = NULL;
      dt_control_gui_queue_draw();
    }
  }
  else if(gtk_toggle_button_get_active(widget))
  {
    GtkWidget *sbody =  glade_xml_get_widget (darktable.gui->main_window, "snapshots_body");
    GtkWidget *sbox = g_list_nth_data (gtk_container_get_children (GTK_CONTAINER (sbody)), 0);
    
    for(int k=0;k<4;k++)
    {
      GtkWidget *w = g_list_nth_data (gtk_container_get_children (GTK_CONTAINER(sbox)), k);
      if(GTK_TOGGLE_BUTTON(w) != widget)
        gtk_toggle_button_set_active(GTK_TOGGLE_BUTTON(w), FALSE);
    }
    if(darktable.gui->snapshot_image)
    {
      cairo_surface_destroy(darktable.gui->snapshot_image);
      darktable.gui->snapshot_image = NULL;
    }
    darktable.gui->selected_snapshot = which;
    dt_gui_snapshot_t *s = darktable.gui->snapshot + which;
    DT_CTL_SET_GLOBAL(dev_zoom_y,     s->zoom_y);
    DT_CTL_SET_GLOBAL(dev_zoom_x,     s->zoom_x);
    DT_CTL_SET_GLOBAL(dev_zoom,       s->zoom);
    DT_CTL_SET_GLOBAL(dev_closeup,    s->closeup);
    DT_CTL_SET_GLOBAL(dev_zoom_scale, s->zoom_scale);
    dt_dev_invalidate(darktable.develop);
    darktable.gui->snapshot_image = cairo_image_surface_create_from_png(s->filename);
    dt_control_gui_queue_draw();
  }
}

static void
film_button_clicked (GtkWidget *widget, gpointer user_data)
{
  long int num = (long int)user_data;
  (void)dt_film_open_recent(num);
  dt_ctl_switch_mode_to(DT_LIBRARY);
}



void
import_button_clicked (GtkWidget *widget, gpointer user_data)
{
  GtkWidget *win = glade_xml_get_widget (darktable.gui->main_window, "main_window");
  GtkWidget *filechooser = gtk_file_chooser_dialog_new (_("import film"),
              GTK_WINDOW (win),
              GTK_FILE_CHOOSER_ACTION_SELECT_FOLDER, //GTK_FILE_CHOOSER_ACTION_OPEN,
              GTK_STOCK_CANCEL, GTK_RESPONSE_CANCEL,
              GTK_STOCK_OPEN, GTK_RESPONSE_ACCEPT,
              (char *)NULL);

  gtk_file_chooser_set_select_multiple(GTK_FILE_CHOOSER(filechooser), TRUE);

  if (gtk_dialog_run (GTK_DIALOG (filechooser)) == GTK_RESPONSE_ACCEPT)
  {
    char *filename;
    GSList *list = gtk_file_chooser_get_filenames (GTK_FILE_CHOOSER (filechooser));
    GSList *it = list;
    int id = 0;
    while(it)
    {
      filename = (char *)it->data;
      id = dt_film_import(filename);
      g_free (filename);
      it = g_slist_next(it);
    }
    if(id)
    {
      dt_film_open(id);
      dt_ctl_switch_mode_to(DT_LIBRARY);
    }
    g_slist_free (list);
  }
  gtk_widget_destroy (filechooser);
  win = glade_xml_get_widget (darktable.gui->main_window, "center");
  gtk_widget_queue_draw(win);
}

void
import_single_button_clicked (GtkWidget *widget, gpointer user_data)
{
  GtkWidget *win = glade_xml_get_widget (darktable.gui->main_window, "main_window");
  GtkWidget *filechooser = gtk_file_chooser_dialog_new (_("import image"),
              GTK_WINDOW (win),
              GTK_FILE_CHOOSER_ACTION_OPEN,
              GTK_STOCK_CANCEL, GTK_RESPONSE_CANCEL,
              GTK_STOCK_OPEN, GTK_RESPONSE_ACCEPT,
              (char *)NULL);

  char *cp, **extensions, ext[1024];
  GtkFileFilter *filter;
  filter = GTK_FILE_FILTER(gtk_file_filter_new());
  extensions = g_strsplit(dt_supported_extensions, ",", 100);
  for(char **i=extensions;*i!=NULL;i++)
  {
    snprintf(ext, 1024, "*.%s", *i);
    gtk_file_filter_add_pattern(filter, ext);
    gtk_file_filter_add_pattern(filter, cp=g_ascii_strup(ext, -1));
    g_free(cp);
  }
  g_strfreev(extensions);
  gtk_file_filter_set_name(filter, _("supported images"));
  gtk_file_chooser_add_filter(GTK_FILE_CHOOSER(filechooser), filter);

  filter = GTK_FILE_FILTER(gtk_file_filter_new());
  gtk_file_filter_add_pattern(filter, "*");
  gtk_file_filter_set_name(filter, _("all files"));
  gtk_file_chooser_add_filter(GTK_FILE_CHOOSER(filechooser), filter);

  if (gtk_dialog_run (GTK_DIALOG (filechooser)) == GTK_RESPONSE_ACCEPT)
  {
    char *filename;
    filename = gtk_file_chooser_get_filename (GTK_FILE_CHOOSER (filechooser));
    int id = dt_image_import(1, filename);
    if(id)
    {
      dt_film_open(1);
      DT_CTL_SET_GLOBAL(lib_image_mouse_over_id, id);
      dt_ctl_switch_mode_to(DT_DEVELOP);
    }
    else
    {
      GtkWidget *dialog = gtk_message_dialog_new (GTK_WINDOW(win),
                                  GTK_DIALOG_DESTROY_WITH_PARENT,
                                  GTK_MESSAGE_ERROR,
                                  GTK_BUTTONS_CLOSE,
                                  _("error loading file '%s'"),
                                  filename);
       gtk_dialog_run (GTK_DIALOG (dialog));
       gtk_widget_destroy (dialog);
    }
    g_free (filename);
  }
  gtk_widget_destroy (filechooser);
  win = glade_xml_get_widget (darktable.gui->main_window, "center");
  gtk_widget_queue_draw(win);
}

static gboolean
scrolled (GtkWidget *widget, GdkEventScroll *event, gpointer user_data)
{
  dt_view_manager_scrolled(darktable.view_manager, event->x, event->y, event->direction == GDK_SCROLL_UP, event->state & 0xf);
  gtk_widget_queue_draw(widget);
  return TRUE;
}

static gboolean
borders_scrolled (GtkWidget *widget, GdkEventScroll *event, gpointer user_data)
{
  dt_view_manager_border_scrolled(darktable.view_manager, event->x, event->y, (long int)user_data, event->direction == GDK_SCROLL_UP);
  gtk_widget_queue_draw(widget);
  return TRUE;
}

void quit()
{
  // thread safe quit, 1st pass:
  GtkWindow *win = GTK_WINDOW(glade_xml_get_widget (darktable.gui->main_window, "main_window"));
  gtk_window_iconify(win);

  GtkWidget *widget;
  widget = glade_xml_get_widget (darktable.gui->main_window, "leftborder");
  g_signal_handlers_block_by_func (widget, expose_borders, (gpointer)0);
  widget = glade_xml_get_widget (darktable.gui->main_window, "rightborder");
  g_signal_handlers_block_by_func (widget, expose_borders, (gpointer)1);
  widget = glade_xml_get_widget (darktable.gui->main_window, "topborder");
  g_signal_handlers_block_by_func (widget, expose_borders, (gpointer)2);
  widget = glade_xml_get_widget (darktable.gui->main_window, "bottomborder");
  g_signal_handlers_block_by_func (widget, expose_borders, (gpointer)3);

  pthread_mutex_lock(&darktable.control->cond_mutex);
  pthread_mutex_lock(&darktable.control->run_mutex);
  darktable.control->running = 0;
  pthread_mutex_unlock(&darktable.control->run_mutex);
  pthread_mutex_unlock(&darktable.control->cond_mutex);
  widget = glade_xml_get_widget (darktable.gui->main_window, "center");
  gtk_widget_queue_draw(widget);
}

static void _gui_switch_view_key_accel_callback(void *p)
{
  int view=(long int)p;
  dt_ctl_gui_mode_t mode=DT_MODE_NONE;
  /* do some setup before switch view*/
  switch (view)
  {
    case DT_GUI_VIEW_SWITCH_TO_TETHERING:
      // switching to capture view using "plugins/capture/current_filmroll" as session...
      // and last used camera
      if (dt_camctl_can_enter_tether_mode(darktable.camctl,NULL) )
      {
        dt_conf_set_int( "plugins/capture/mode", DT_CAPTURE_MODE_TETHERED);
        mode = DT_CAPTURE;
      }
    break;
    
    case DT_GUI_VIEW_SWITCH_TO_DARKROOM:
      mode = DT_DEVELOP;
    break;

    case DT_GUI_VIEW_SWITCH_TO_LIBRARY:
      mode = DT_LIBRARY;
    break;
    
  }
  
  /* try switch to mode */
  dt_ctl_switch_mode_to (mode);
}

static void quit_callback(void *p)
{
  quit();
}

static gboolean
configure (GtkWidget *da, GdkEventConfigure *event, gpointer user_data)
{
  static int oldw = 0;
  static int oldh = 0;
  //make our selves a properly sized pixmap if our window has been resized
  if (oldw != event->width || oldh != event->height)
  {
    //create our new pixmap with the correct size.
    GdkPixmap *tmppixmap = gdk_pixmap_new(da->window, event->width,  event->height, -1);
    //copy the contents of the old pixmap to the new pixmap.  This keeps ugly uninitialized
    //pixmaps from being painted upon resize
    int minw = oldw, minh = oldh;
    if(event->width  < minw) minw = event->width;
    if(event->height < minh) minh = event->height;
    gdk_draw_drawable(tmppixmap, da->style->fg_gc[GTK_WIDGET_STATE(da)], darktable.gui->pixmap, 0, 0, 0, 0, minw, minh);
    //we're done with our old pixmap, so we can get rid of it and replace it with our properly-sized one.
    g_object_unref(darktable.gui->pixmap); 
    darktable.gui->pixmap = tmppixmap;
  }
  oldw = event->width;
  oldh = event->height;

  return dt_control_configure(da, event, user_data);
}

void dt_gui_key_accel_register(guint state, guint keyval, void (*callback)(void *), void *data)
{
  dt_gui_key_accel_t *a = (dt_gui_key_accel_t *)malloc(sizeof(dt_gui_key_accel_t));
  a->state = state;
  a->keyval = keyval;
  a->callback = callback;
  a->data = data;
  darktable.gui->key_accels = g_list_append(darktable.gui->key_accels, a);
}

void dt_gui_key_accel_unregister(void (*callback)(void *))
{
  GList *i = darktable.gui->key_accels;
  while(i)
  {
    dt_gui_key_accel_t *a = (dt_gui_key_accel_t *)i->data;
    GList *ii = g_list_next(i);
    if(a->callback == callback)
    {
      free(a);
      darktable.gui->key_accels = g_list_delete_link(darktable.gui->key_accels, i);
    }
    i = ii;
  }
}

static gboolean
key_pressed_override (GtkWidget *w, GdkEventKey *event, gpointer user_data)
{
  GList *i = darktable.gui->key_accels;
  // fprintf(stderr,"Key Press state: %d hwkey: %d\n",event->state, event->hardware_keycode);
  
  /* check if we should handle key press */
  if (dt_control_is_key_accelerators_on (darktable.control) !=1) 
    return FALSE;

  // we're only interested in ctrl, shift, mod1 (alt)
  int estate = event->state & 0xf;
  
  while(i)
  {
    dt_gui_key_accel_t *a = (dt_gui_key_accel_t *)i->data;
    // if a->state == 0, i.e. no modifiers are selected, no modifiers are allowed, in fact.
    if( 
        (
          (!a->state && (!estate || (!(estate&GDK_MOD1_MASK) && !(estate&GDK_CONTROL_MASK)) ) ) || 
          (a->state && (a->state == (a->state & estate)))
        ) && a->keyval == event->keyval)
    {
      a->callback(a->data);
      return TRUE;
    }
    i = g_list_next(i);
  }
  return dt_control_key_pressed_override(event->hardware_keycode);
}

static gboolean
key_pressed (GtkWidget *w, GdkEventKey *event, gpointer user_data)
{
  return dt_control_key_pressed(event->hardware_keycode);
}

static gboolean
key_released (GtkWidget *w, GdkEventKey *event, gpointer user_data) {
  return dt_control_key_released(event->hardware_keycode);
}

static gboolean
button_pressed (GtkWidget *w, GdkEventButton *event, gpointer user_data)
{
  dt_control_button_pressed(event->x, event->y, event->button, event->type, event->state & 0xf);
  gtk_widget_grab_focus(w);
  gtk_widget_queue_draw(w);
  return TRUE;
}

static gboolean
button_released (GtkWidget *w, GdkEventButton *event, gpointer user_data)
{
  dt_control_button_released(event->x, event->y, event->button, event->state & 0xf);
  gtk_widget_queue_draw(w);
  return TRUE;
}

static gboolean
mouse_moved (GtkWidget *w, GdkEventMotion *event, gpointer user_data)
{
  dt_control_mouse_moved(event->x, event->y, event->state & 0xf);
  gint x, y;
  gdk_window_get_pointer(event->window, &x, &y, NULL);
  return TRUE;
}

static gboolean
center_leave(GtkWidget *widget, GdkEventCrossing *event, gpointer user_data)
{
  dt_control_mouse_leave();
  return TRUE;
}

static gboolean
center_enter(GtkWidget *widget, GdkEventCrossing *event, gpointer user_data)
{
  dt_control_mouse_enter();
  return TRUE;
}

#include "background_jobs.h"
int
dt_gui_gtk_init(dt_gui_gtk_t *gui, int argc, char *argv[])
{
  // unset gtk rc from kde:
  char path[1024], datadir[1024];
  dt_get_datadir(datadir, 1024);
  gchar *themefile = dt_conf_get_string("themefile");
  snprintf(path, 1023, "%s/%s", datadir, themefile ? themefile : "darktable.gtkrc");
  if(!g_file_test(path, G_FILE_TEST_EXISTS))
    snprintf(path, 1023, "%s/%s", DATADIR, themefile ? themefile : "darktable.gtkrc");
  (void)setenv("GTK2_RC_FILES", path, 1);

  GtkWidget *widget;

  gui->num_snapshots = 0;
  gui->request_snapshot = 0;
  gui->selected_snapshot = 0;
  gui->snapshot_image = NULL;
  bzero(gui->snapshot, sizeof(gui->snapshot));
  for(int k=0;k<4;k++) snprintf(gui->snapshot[k].filename, 30, "/tmp/dt_snapshot_%d.png", k);
  gui->presets_popup_menu = NULL;
  if (!g_thread_supported ()) g_thread_init(NULL);
  gdk_threads_init();
  gdk_threads_enter();
  gtk_init (&argc, &argv);

  if(g_file_test(path, G_FILE_TEST_EXISTS)) gtk_rc_parse (path);
  else
  {
    fprintf(stderr, "[gtk_init] could not find darktable.gtkrc in . or %s!\n", datadir);
    return 1;
  }
  g_free(themefile);

  
  /* load the interface */
  snprintf(path, 1023, "%s/darktable.glade", datadir);
  if(g_file_test(path, G_FILE_TEST_EXISTS)) darktable.gui->main_window = glade_xml_new (path, NULL, NULL);
  else
  {
    snprintf(path, 1023, "%s/darktable.glade", DATADIR);
    if(g_file_test(path, G_FILE_TEST_EXISTS)) darktable.gui->main_window = glade_xml_new (path, NULL, NULL);
    else
    {
      fprintf(stderr, "[gtk_init] could not find darktable.glade in . or %s!\n", DATADIR);
      return 1;
    }
  }

  // set constant width from gconf key
  const int panel_width = MAX(-1, MIN(500, dt_conf_get_int("panel_width")));
  widget = glade_xml_get_widget (darktable.gui->main_window, "right");
  gtk_widget_set_size_request (widget, panel_width-5, -1);
  widget = glade_xml_get_widget (darktable.gui->main_window, "left");
<<<<<<< HEAD
  gtk_widget_set_size_request (widget, panel_width-5, -1);
=======
  gtk_widget_set_size_request (widget, panel_width, -1);
>>>>>>> 87dc6ce7
  widget = glade_xml_get_widget (darktable.gui->main_window, "right_vbox");
  gtk_widget_set_size_request (widget, panel_width-5, -1);
  widget = glade_xml_get_widget (darktable.gui->main_window, "left_vbox");
  gtk_widget_set_size_request (widget, panel_width-5, -1);
  // leave some space for scrollbars to appear:
  widget = glade_xml_get_widget (darktable.gui->main_window, "plugins_vbox");
<<<<<<< HEAD
  gtk_widget_set_size_request (widget, panel_width-5-15, -1);
  widget = glade_xml_get_widget (darktable.gui->main_window, "left_scrolled");
  gtk_widget_set_size_request (widget, panel_width-5-15, -1);
=======
  gtk_widget_set_size_request (widget, panel_width-5-13, -1);
  widget = glade_xml_get_widget (darktable.gui->main_window, "left_scrolled");
  gtk_widget_set_size_request (widget, panel_width-5-13, -1);
>>>>>>> 87dc6ce7
  // and make the scrollbars disappear when not needed:
  widget = glade_xml_get_widget (darktable.gui->main_window, "left_scrolledwindow");
  gtk_scrolled_window_set_policy(GTK_SCROLLED_WINDOW(widget), GTK_POLICY_NEVER, GTK_POLICY_AUTOMATIC);
  widget = glade_xml_get_widget (darktable.gui->main_window, "right_scrolledwindow");
  gtk_scrolled_window_set_policy(GTK_SCROLLED_WINDOW(widget), GTK_POLICY_NEVER, GTK_POLICY_AUTOMATIC);
  
  // Update the devices module with available devices
  dt_gui_devices_init();
  
  dt_gui_background_jobs_init();
  
  /* connect the signals in the interface */

  widget = glade_xml_get_widget (darktable.gui->main_window, "button_import");
  g_signal_connect (G_OBJECT (widget), "clicked",
                    G_CALLBACK (import_button_clicked),
                    NULL);

  widget = glade_xml_get_widget (darktable.gui->main_window, "button_import_single");
  g_signal_connect (G_OBJECT (widget), "clicked",
                    G_CALLBACK (import_single_button_clicked),
                    NULL);

  /* Have the delete event (window close) end the program */
  dt_get_datadir(datadir, 1024);
  snprintf(path, 1024, "%s/icons", datadir);
  gtk_icon_theme_append_search_path (gtk_icon_theme_get_default (), path);
  widget = glade_xml_get_widget (darktable.gui->main_window, "main_window");
  gtk_window_set_icon_name(GTK_WINDOW(widget), "darktable");
  gtk_window_set_title(GTK_WINDOW(widget), "Darktable");

  g_signal_connect (G_OBJECT (widget), "delete_event",
                    G_CALLBACK (quit), NULL);
  g_signal_connect (G_OBJECT (widget), "key-press-event",
                    G_CALLBACK (key_pressed_override), NULL);
  g_signal_connect (G_OBJECT (widget), "key-release-event",
                    G_CALLBACK (key_released), NULL);
        
  gtk_widget_show_all(widget);

  widget = glade_xml_get_widget (darktable.gui->main_window, "darktable_label");
  gtk_label_set_label(GTK_LABEL(widget), "<span color=\"#7f7f7f\"><big><b>"PACKAGE_NAME" "DT_VERSION_DECORATION" "DT_VERSION_SHA1SUM"</b></big></span>");
  
  widget = glade_xml_get_widget (darktable.gui->main_window, "center");

  g_signal_connect (G_OBJECT (widget), "key-press-event",
                    G_CALLBACK (key_pressed), NULL);
  g_signal_connect (G_OBJECT (widget), "configure-event",
                    G_CALLBACK (configure), NULL);
  g_signal_connect (G_OBJECT (widget), "expose-event",
                    G_CALLBACK (expose), NULL);
  g_signal_connect (G_OBJECT (widget), "motion-notify-event",
                    G_CALLBACK (mouse_moved), NULL);
  g_signal_connect (G_OBJECT (widget), "leave-notify-event",
                    G_CALLBACK (center_leave), NULL);
  g_signal_connect (G_OBJECT (widget), "enter-notify-event",
                    G_CALLBACK (center_enter), NULL);
  g_signal_connect (G_OBJECT (widget), "button-press-event",
                    G_CALLBACK (button_pressed), NULL);
  g_signal_connect (G_OBJECT (widget), "button-release-event",
                    G_CALLBACK (button_released), NULL);
  g_signal_connect (G_OBJECT (widget), "scroll-event",
                    G_CALLBACK (scrolled), NULL);
  // TODO: left, right, top, bottom:
  //leave-notify-event

  widget = glade_xml_get_widget (darktable.gui->main_window, "leftborder");
  g_signal_connect (G_OBJECT (widget), "expose-event", G_CALLBACK (expose_borders), (gpointer)0);
  g_signal_connect (G_OBJECT (widget), "button-press-event", G_CALLBACK (borders_button_pressed), (gpointer)0);
  g_signal_connect (G_OBJECT (widget), "scroll-event", G_CALLBACK (borders_scrolled), (gpointer)0);
  widget = glade_xml_get_widget (darktable.gui->main_window, "rightborder");
  g_signal_connect (G_OBJECT (widget), "expose-event", G_CALLBACK (expose_borders), (gpointer)1);
  g_signal_connect (G_OBJECT (widget), "button-press-event", G_CALLBACK (borders_button_pressed), (gpointer)1);
  g_signal_connect (G_OBJECT (widget), "scroll-event", G_CALLBACK (borders_scrolled), (gpointer)1);
  widget = glade_xml_get_widget (darktable.gui->main_window, "topborder");
  g_signal_connect (G_OBJECT (widget), "expose-event", G_CALLBACK (expose_borders), (gpointer)2);
  g_signal_connect (G_OBJECT (widget), "button-press-event", G_CALLBACK (borders_button_pressed), (gpointer)2);
  g_signal_connect (G_OBJECT (widget), "scroll-event", G_CALLBACK (borders_scrolled), (gpointer)2);
  widget = glade_xml_get_widget (darktable.gui->main_window, "bottomborder");
  g_signal_connect (G_OBJECT (widget), "expose-event", G_CALLBACK (expose_borders), (gpointer)3);
  g_signal_connect (G_OBJECT (widget), "button-press-event", G_CALLBACK (borders_button_pressed), (gpointer)3);
  g_signal_connect (G_OBJECT (widget), "scroll-event", G_CALLBACK (borders_scrolled), (gpointer)3);

  

  widget = glade_xml_get_widget (darktable.gui->main_window, "navigation");
  dt_gui_navigation_init(&gui->navigation, widget);
  gtk_widget_set_size_request(widget, -1, panel_width*.5);

  widget = glade_xml_get_widget (darktable.gui->main_window, "histogram");
  gtk_widget_set_size_request(widget, -1, panel_width*.5);
  dt_gui_histogram_init(&gui->histogram, widget);

  dt_gui_filmview_init();

  dt_gui_presets_init();

  // image op history
  dt_gui_iop_history_init();
  
  /* initializes the module groups buttonbar control */
  dt_gui_iop_modulegroups_init ();
 
  /*for(long int k=0;k<10;k++)
  {
    char wdname[20];
    snprintf(wdname, 20, "history_%02ld", k);
    GtkWidget *button = dtgtk_togglebutton_new_with_label (wdname,NULL,0);
    gtk_box_pack_start (GTK_BOX (hvbox),button,FALSE,FALSE,0);
    g_signal_connect (G_OBJECT (button), "clicked",
                      G_CALLBACK (history_button_clicked),
                      (gpointer)k);
  }*/


  // image filtering/sorting
  widget = glade_xml_get_widget (darktable.gui->main_window, "image_filter");
  g_signal_connect (G_OBJECT (widget), "changed",
                    G_CALLBACK (image_filter_changed),
                    (gpointer)0);
  widget = glade_xml_get_widget (darktable.gui->main_window, "image_sort");
  g_signal_connect (G_OBJECT (widget), "changed",
                    G_CALLBACK (image_sort_changed),
                    (gpointer)0);

  // snapshot management
  GtkWidget *sbody = glade_xml_get_widget (darktable.gui->main_window, "snapshots_body");
  GtkWidget *svbox = gtk_vbox_new (FALSE,0);
  GtkWidget *sbutton = gtk_button_new_with_label (_("take snapshot"));
  gtk_box_pack_start (GTK_BOX (sbody),svbox,FALSE,FALSE,0);
  gtk_box_pack_start (GTK_BOX (sbody),sbutton,FALSE,FALSE,0);
  g_signal_connect(G_OBJECT(sbutton), "clicked", G_CALLBACK(snapshot_add_button_clicked), NULL);
  gtk_widget_show_all(sbody);
  
  for (long k=1;k<5;k++) 
  {
    char wdname[20];
    snprintf (wdname, 20, "snapshot_%ld_togglebutton", k);
    GtkWidget *button = dtgtk_togglebutton_new_with_label (wdname,NULL,0);
    gtk_box_pack_start (GTK_BOX (svbox),button,FALSE,FALSE,0);
    g_signal_connect (G_OBJECT (button), "clicked",
                      G_CALLBACK (snapshot_toggled),
                      (gpointer)(k-1));
  }
  
 /* 
  widget = glade_xml_get_widget (darktable.gui->main_window, "snapshot_1_togglebutton");
  g_signal_connect(G_OBJECT(widget), "toggled", G_CALLBACK(snapshot_toggled), (gpointer)0);
  widget = glade_xml_get_widget (darktable.gui->main_window, "snapshot_2_togglebutton");
  g_signal_connect(G_OBJECT(widget), "toggled", G_CALLBACK(snapshot_toggled), (gpointer)1);
  widget = glade_xml_get_widget (darktable.gui->main_window, "snapshot_3_togglebutton");
  g_signal_connect(G_OBJECT(widget), "toggled", G_CALLBACK(snapshot_toggled), (gpointer)2);
  widget = glade_xml_get_widget (darktable.gui->main_window, "snapshot_4_togglebutton");
  g_signal_connect(G_OBJECT(widget), "toggled", G_CALLBACK(snapshot_toggled), (gpointer)3);*/
  
  /* add recent filmrolls section label */
  widget = glade_xml_get_widget (darktable.gui->main_window, "recent_used_film_rolls_section_box");
  GtkWidget *label = dtgtk_label_new (_("recently used film rolls"), DARKTABLE_LABEL_TAB | DARKTABLE_LABEL_ALIGN_LEFT);
  gtk_widget_show(label);
  gtk_container_add (GTK_CONTAINER(widget),label);
  
   /* setup film history */
  GtkWidget *button;
  GtkWidget *recent_film_vbox =  gtk_vbox_new(FALSE,0);
  for (long k=1;k<5;k++) 
  {
    char wdname[20];
    snprintf (wdname, 20, "recent_film_%ld", k);
    button = dtgtk_button_new_with_label (wdname,NULL,CPF_STYLE_FLAT);
    gtk_box_pack_start (GTK_BOX (recent_film_vbox),button,FALSE,FALSE,0);
    g_signal_connect (G_OBJECT (button), "clicked",
                      G_CALLBACK (film_button_clicked),
                      (gpointer)(k-1));
  }
  gtk_widget_show_all(GTK_WIDGET (recent_film_vbox));
  gtk_container_add (GTK_CONTAINER(widget),recent_film_vbox);
  
   /* add all filmrolls section label */
  widget = glade_xml_get_widget (darktable.gui->main_window, "all_film_rolls_section_box");
  label = dtgtk_label_new (_("all film rolls"), DARKTABLE_LABEL_TAB | DARKTABLE_LABEL_ALIGN_LEFT);
  gtk_widget_show(label);
  gtk_container_add (GTK_CONTAINER(widget),label);

  /* add content to toolbar */
  /* top left: color labels */
  dt_create_color_label_buttons(GTK_BOX (glade_xml_get_widget (darktable.gui->main_window, "top_left_toolbox")));
  /*
  toolbox = GTK_BOX (glade_xml_get_widget (darktable.gui->main_window, "top_right_toolbox"));
  gtk_box_pack_end(toolbox,gtk_label_new("right top toolbox"),FALSE,FALSE,0);
  gtk_widget_show_all (GTK_WIDGET (toolbox));
  toolbox = GTK_BOX (glade_xml_get_widget (darktable.gui->main_window, "bottom_left_toolbox"));
  gtk_box_pack_start(toolbox,gtk_label_new("left bottom toolbox"),FALSE,FALSE,0);
  gtk_widget_show_all (GTK_WIDGET (toolbox));
   toolbox = GTK_BOX (glade_xml_get_widget (darktable.gui->main_window, "bottom_right_toolbox"));
  gtk_box_pack_end(toolbox,gtk_label_new("right bottom toolbox"),FALSE,FALSE,0);
  gtk_widget_show_all (GTK_WIDGET (toolbox));
  */

  // color picker
  widget = glade_xml_get_widget (darktable.gui->main_window, "colorpicker_mean_combobox");
  gtk_combo_box_set_active(GTK_COMBO_BOX(widget), dt_conf_get_int("ui_last/colorpicker_mean"));
  g_signal_connect(G_OBJECT(widget), "changed", G_CALLBACK(colorpicker_mean_changed), NULL);
  widget = glade_xml_get_widget (darktable.gui->main_window, "colorpicker_togglebutton");
  g_signal_connect(G_OBJECT(widget), "toggled", G_CALLBACK(colorpicker_toggled), NULL);

  // lighttable layout
  widget = glade_xml_get_widget (darktable.gui->main_window, "lighttable_layout_combobox");
  g_signal_connect (G_OBJECT (widget), "changed",
                    G_CALLBACK (lighttable_layout_changed),
                    (gpointer)0);

  widget = glade_xml_get_widget (darktable.gui->main_window, "lighttable_zoom_spinbutton");
  g_signal_connect (G_OBJECT (widget), "value-changed",
                    G_CALLBACK (lighttable_zoom_changed),
                    (gpointer)0);

  // nice endmarker drawing.
  widget = glade_xml_get_widget (darktable.gui->main_window, "endmarker_left");
  g_signal_connect (G_OBJECT (widget), "expose-event",
                    G_CALLBACK (dt_control_expose_endmarker), (gpointer)1);

  // switch modes in gui by double-clicking label
  widget = glade_xml_get_widget (darktable.gui->main_window, "view_label_eventbox");
  g_signal_connect (G_OBJECT (widget), "button-press-event",
                    G_CALLBACK (view_label_clicked),
                    (gpointer)0);

  // show about dialog when darktable label is clicked
  widget = glade_xml_get_widget (darktable.gui->main_window, "darktable_label_eventbox");
  g_signal_connect (G_OBJECT (widget), "button-press-event",
                    G_CALLBACK (darktable_label_clicked),
                    (gpointer)0);


  widget = glade_xml_get_widget (darktable.gui->main_window, "center");
  GTK_WIDGET_UNSET_FLAGS (widget, GTK_DOUBLE_BUFFERED);
  // GTK_WIDGET_SET_FLAGS (widget, GTK_DOUBLE_BUFFERED);
  GTK_WIDGET_SET_FLAGS   (widget, GTK_APP_PAINTABLE);

  // TODO: make this work as: libgnomeui testgnome.c
  GtkContainer *box = GTK_CONTAINER(glade_xml_get_widget (darktable.gui->main_window, "plugins_vbox"));
  GtkScrolledWindow *swin = GTK_SCROLLED_WINDOW(glade_xml_get_widget (darktable.gui->main_window, "right_scrolledwindow"));
  gtk_container_set_focus_vadjustment (box, gtk_scrolled_window_get_vadjustment (swin));
  
  dt_ctl_get_display_profile(widget, &darktable.control->xprofile_data, &darktable.control->xprofile_size);

  darktable.gui->redraw_widgets = NULL;
  darktable.gui->key_accels = NULL;
  
  // register keys for view switching
  dt_gui_key_accel_register(0, GDK_t, _gui_switch_view_key_accel_callback, (void *)DT_GUI_VIEW_SWITCH_TO_TETHERING);
  dt_gui_key_accel_register(0, GDK_l, _gui_switch_view_key_accel_callback, (void *)DT_GUI_VIEW_SWITCH_TO_LIBRARY);
  dt_gui_key_accel_register(0, GDK_d, _gui_switch_view_key_accel_callback, (void *)DT_GUI_VIEW_SWITCH_TO_DARKROOM);

  // register ctrl-q to quit:
  dt_gui_key_accel_register(GDK_CONTROL_MASK, GDK_q, quit_callback, (void *)0);
  darktable.gui->reset = 0;
  for(int i=0;i<3;i++) darktable.gui->bgcolor[i] = 0.1333;
  
  /* apply contrast to theme */
  dt_gui_contrast_init ();
  
  return 0;
}

void dt_gui_gtk_cleanup(dt_gui_gtk_t *gui)
{
  g_free(darktable.control->xprofile_data);
  darktable.control->xprofile_size = 0;
  dt_gui_navigation_cleanup(&gui->navigation);
  dt_gui_histogram_cleanup(&gui->histogram);
}

void dt_gui_gtk_run(dt_gui_gtk_t *gui)
{
  GtkWidget *widget = glade_xml_get_widget (darktable.gui->main_window, "center");
  darktable.gui->pixmap = gdk_pixmap_new(widget->window, widget->allocation.width, widget->allocation.height, -1);
  /* start the event loop */
  gtk_main ();
  gdk_threads_leave();
}
<|MERGE_RESOLUTION|>--- conflicted
+++ resolved
@@ -987,28 +987,18 @@
   // set constant width from gconf key
   const int panel_width = MAX(-1, MIN(500, dt_conf_get_int("panel_width")));
   widget = glade_xml_get_widget (darktable.gui->main_window, "right");
-  gtk_widget_set_size_request (widget, panel_width-5, -1);
+  gtk_widget_set_size_request (widget, panel_width, -1);
   widget = glade_xml_get_widget (darktable.gui->main_window, "left");
-<<<<<<< HEAD
-  gtk_widget_set_size_request (widget, panel_width-5, -1);
-=======
   gtk_widget_set_size_request (widget, panel_width, -1);
->>>>>>> 87dc6ce7
   widget = glade_xml_get_widget (darktable.gui->main_window, "right_vbox");
   gtk_widget_set_size_request (widget, panel_width-5, -1);
   widget = glade_xml_get_widget (darktable.gui->main_window, "left_vbox");
   gtk_widget_set_size_request (widget, panel_width-5, -1);
   // leave some space for scrollbars to appear:
   widget = glade_xml_get_widget (darktable.gui->main_window, "plugins_vbox");
-<<<<<<< HEAD
-  gtk_widget_set_size_request (widget, panel_width-5-15, -1);
-  widget = glade_xml_get_widget (darktable.gui->main_window, "left_scrolled");
-  gtk_widget_set_size_request (widget, panel_width-5-15, -1);
-=======
   gtk_widget_set_size_request (widget, panel_width-5-13, -1);
   widget = glade_xml_get_widget (darktable.gui->main_window, "left_scrolled");
   gtk_widget_set_size_request (widget, panel_width-5-13, -1);
->>>>>>> 87dc6ce7
   // and make the scrollbars disappear when not needed:
   widget = glade_xml_get_widget (darktable.gui->main_window, "left_scrolledwindow");
   gtk_scrolled_window_set_policy(GTK_SCROLLED_WINDOW(widget), GTK_POLICY_NEVER, GTK_POLICY_AUTOMATIC);
