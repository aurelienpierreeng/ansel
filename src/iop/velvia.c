/*
    This file is part of darktable,
    copyright (c) 2010 Henrik Andersson.

    darktable is free software: you can redistribute it and/or modify
    it under the terms of the GNU General Public License as published by
    the Free Software Foundation, either version 3 of the License, or
    (at your option) any later version.

    darktable is distributed in the hope that it will be useful,
    but WITHOUT ANY WARRANTY; without even the implied warranty of
    MERCHANTABILITY or FITNESS FOR A PARTICULAR PURPOSE.  See the
    GNU General Public License for more details.

    You should have received a copy of the GNU General Public License
    along with darktable.  If not, see <http://www.gnu.org/licenses/>.
*/
#ifdef HAVE_CONFIG_H
#include "config.h"
#endif
#include <stdlib.h>
#include <math.h>
#include <assert.h>
#include <string.h>
#ifdef HAVE_GEGL
#include <gegl.h>
#endif
#include "develop/develop.h"
#include "develop/imageop.h"
#include "control/control.h"
#include "dtgtk/slider.h"
#include "dtgtk/resetlabel.h"
#include "gui/gtk.h"
#include <gtk/gtk.h>
#include <inttypes.h>

// NaN-safe clip: NaN compares false and will result in 0.0
#define CLIP(x) (((x)>=0.0)?((x)<=1.0?(x):1.0):0.0)
DT_MODULE(1)

typedef struct dt_iop_velvia_params_t
{
  float saturation;
  float vibrance;
  float luminance;
  float clarity;
}
dt_iop_velvia_params_t;

typedef struct dt_iop_velvia_gui_data_t
{
  GtkVBox   *vbox;
  GtkWidget  *label1,*label2,*label3;
  GtkDarktableSlider *scale1,*scale2,*scale3;       // saturation, vibrance, luminance
}
dt_iop_velvia_gui_data_t;

typedef struct dt_iop_velvia_data_t
{
  float saturation;
  float vibrance;
  float luminance;
}
dt_iop_velvia_data_t;

const char *name()
{
  return _("velvia");
}

int flags()
{
  return IOP_FLAGS_INCLUDE_IN_STYLES;
}

int
groups ()
{
  return IOP_GROUP_COLOR;
}




void process (struct dt_iop_module_t *self, dt_dev_pixelpipe_iop_t *piece, void *ivoid, void *ovoid, const dt_iop_roi_t *roi_in, const dt_iop_roi_t *roi_out)
{
  dt_iop_velvia_data_t *data = (dt_iop_velvia_data_t *)piece->data;
  float *in  = (float *)ivoid;
  float *out = (float *)ovoid;
  const int ch = piece->colors;

  // Apply velvia saturation
  if(data->saturation <= 0.0)
    memcpy(out, in, sizeof(float)*ch*roi_out->width*roi_out->height);
  else
  {
#ifdef _OPENMP
#pragma omp parallel for default(none) shared(roi_out, in, out, data) schedule(static)
#endif
    for(int k=0; k<roi_out->width*roi_out->height; k++)
    {
      float *inp = in + ch*k;
      float *outp = out + ch*k;
      // calculate vibrance, and apply boost velvia saturation at least saturated pixles
      double pmax=fmax(inp[0],fmax(inp[1],inp[2]));			// max value in RGB set
      double pmin=fmin(inp[0],fmin(inp[1],inp[2]));			// min value in RGB set
      double plum = (pmax+pmin)/2.0;					        // pixel luminocity
      double psat =(plum<=0.5) ? (pmax-pmin)/(1e-5 + pmax+pmin): (pmax-pmin)/(1e-5 + MAX(0.0, 2.0-pmax-pmin));

      double pweight=CLAMPS(((1.0- (1.5*psat)) + ((1+(fabs(plum-0.5)*2.0))*(1.0-data->luminance))) / (1.0+(1.0-data->luminance)), 0.0, 1.0);		// The weight of pixel
      double saturation = ((data->saturation/100.0)*pweight)*(data->vibrance/100.0);			// So lets calculate the final affection of filter on pixel

      // Apply velvia saturation values
      double sba=1.0+saturation;
      double sda=(sba/2.0)-0.5;
      outp[0]=CLAMPS((inp[0]*(sba))-(inp[1]*(sda))-(inp[2]*(sda)), 0, 1);
      outp[1]=CLAMPS((inp[1]*(sba))-(inp[0]*(sda))-(inp[2]*(sda)), 0, 1);
      outp[2]=CLAMPS((inp[2]*(sba))-(inp[0]*(sda))-(inp[1]*(sda)), 0, 1);
    }
  }
}

static void
saturation_callback (GtkDarktableSlider *slider, gpointer user_data)
{
  dt_iop_module_t *self = (dt_iop_module_t *)user_data;
  if(self->dt->gui->reset) return;
  dt_iop_velvia_params_t *p = (dt_iop_velvia_params_t *)self->params;
  p->saturation = dtgtk_slider_get_value(slider);
  dt_dev_add_history_item(darktable.develop, self, TRUE);
}

static void
vibrance_callback (GtkDarktableSlider *slider, gpointer user_data)
{
  dt_iop_module_t *self = (dt_iop_module_t *)user_data;
  if(self->dt->gui->reset) return;
  dt_iop_velvia_params_t *p = (dt_iop_velvia_params_t *)self->params;
  p->vibrance = dtgtk_slider_get_value(slider);
  dt_dev_add_history_item(darktable.develop, self, TRUE);
}

static void
luminance_callback (GtkDarktableSlider *slider, gpointer user_data)
{
  dt_iop_module_t *self = (dt_iop_module_t *)user_data;
  if(self->dt->gui->reset) return;
  dt_iop_velvia_params_t *p = (dt_iop_velvia_params_t *)self->params;
  p->luminance= dtgtk_slider_get_value(slider);
  dt_dev_add_history_item(darktable.develop, self, TRUE);
}


void commit_params (struct dt_iop_module_t *self, dt_iop_params_t *p1, dt_dev_pixelpipe_t *pipe, dt_dev_pixelpipe_iop_t *piece)
{
  dt_iop_velvia_params_t *p = (dt_iop_velvia_params_t *)p1;
#ifdef HAVE_GEGL
  fprintf(stderr, "[velvia] TODO: implement gegl version!\n");
  // pull in new params to gegl
#else
  dt_iop_velvia_data_t *d = (dt_iop_velvia_data_t *)piece->data;
  d->saturation = p->saturation;
  d->vibrance = p->vibrance;
  d->luminance = p->luminance;
#endif
}

void init_pipe (struct dt_iop_module_t *self, dt_dev_pixelpipe_t *pipe, dt_dev_pixelpipe_iop_t *piece)
{
#ifdef HAVE_GEGL
  // create part of the gegl pipeline
  piece->data = NULL;
#else
  piece->data = malloc(sizeof(dt_iop_velvia_data_t));
  memset(piece->data,0,sizeof(dt_iop_velvia_data_t));
  self->commit_params(self, self->default_params, pipe, piece);
#endif
}

void cleanup_pipe (struct dt_iop_module_t *self, dt_dev_pixelpipe_t *pipe, dt_dev_pixelpipe_iop_t *piece)
{
#ifdef HAVE_GEGL
  // clean up everything again.
  (void)gegl_node_remove_child(pipe->gegl, piece->input);
  // no free necessary, no data is alloc'ed
#else
  free(piece->data);
#endif
}

void gui_update(struct dt_iop_module_t *self)
{
  dt_iop_module_t *module = (dt_iop_module_t *)self;
  dt_iop_velvia_gui_data_t *g = (dt_iop_velvia_gui_data_t *)self->gui_data;
  dt_iop_velvia_params_t *p = (dt_iop_velvia_params_t *)module->params;
  dtgtk_slider_set_value(g->scale1, p->saturation);
  dtgtk_slider_set_value(g->scale2, p->vibrance);
  dtgtk_slider_set_value(g->scale3, p->luminance);
}

void init(dt_iop_module_t *module)
{
  module->params = malloc(sizeof(dt_iop_velvia_params_t));
  module->default_params = malloc(sizeof(dt_iop_velvia_params_t));
  module->default_enabled = 0;
  module->priority = 967;
  module->params_size = sizeof(dt_iop_velvia_params_t);
  module->gui_data = NULL;
  dt_iop_velvia_params_t tmp = (dt_iop_velvia_params_t)
  {
    50,50,.5
  };
  memcpy(module->params, &tmp, sizeof(dt_iop_velvia_params_t));
  memcpy(module->default_params, &tmp, sizeof(dt_iop_velvia_params_t));
}

void cleanup(dt_iop_module_t *module)
{
  free(module->gui_data);
  module->gui_data = NULL;
  free(module->params);
  module->params = NULL;
}

void gui_init(struct dt_iop_module_t *self)
{
  self->gui_data = malloc(sizeof(dt_iop_velvia_gui_data_t));
  dt_iop_velvia_gui_data_t *g = (dt_iop_velvia_gui_data_t *)self->gui_data;
  dt_iop_velvia_params_t *p = (dt_iop_velvia_params_t *)self->params;

  self->widget = GTK_WIDGET(gtk_hbox_new(FALSE, 0));
  g->vbox = GTK_VBOX(gtk_vbox_new(FALSE, DT_GUI_IOP_MODULE_CONTROL_SPACING));
  gtk_box_pack_start(GTK_BOX(self->widget), GTK_WIDGET(g->vbox), TRUE, TRUE, 5);

  g->scale1 = DTGTK_SLIDER(dtgtk_slider_new_with_range(DARKTABLE_SLIDER_BAR,0.0, 100.0, 0.1, p->saturation, 2));
  dtgtk_slider_set_format_type(g->scale1,DARKTABLE_SLIDER_FORMAT_PERCENT);
  dtgtk_slider_set_label(g->scale1,_("saturation"));
  dtgtk_slider_set_unit(g->scale1,_("%"));
  g->scale2 = DTGTK_SLIDER(dtgtk_slider_new_with_range(DARKTABLE_SLIDER_BAR,0.0, 100.0, 0.1, p->vibrance, 2));
  dtgtk_slider_set_format_type(g->scale2,DARKTABLE_SLIDER_FORMAT_PERCENT);
  dtgtk_slider_set_label(g->scale2,_("vibrance"));
  dtgtk_slider_set_unit(g->scale2,_("%"));
  g->scale3 = DTGTK_SLIDER(dtgtk_slider_new_with_range(DARKTABLE_SLIDER_BAR,0.0, 1.0, 0.010, p->luminance, 0));
  dtgtk_slider_set_format_type(g->scale3,DARKTABLE_SLIDER_FORMAT_RATIO);
  dtgtk_slider_set_label(g->scale3,_("mid-tones bias"));
  dtgtk_slider_set_unit(g->scale3,_(" "));

<<<<<<< HEAD
  gtk_box_pack_start(GTK_BOX(g->vbox), GTK_WIDGET(g->scale1), TRUE, TRUE, 0);
  gtk_box_pack_start(GTK_BOX(g->vbox), GTK_WIDGET(g->scale2), TRUE, TRUE, 0);
  gtk_box_pack_start(GTK_BOX(g->vbox), GTK_WIDGET(g->scale3), TRUE, TRUE, 0);
  gtk_object_set(GTK_OBJECT(g->scale1), "tooltip-text", _("the amount of saturation to apply"), (char *)NULL);
  gtk_object_set(GTK_OBJECT(g->scale2), "tooltip-text", _("the vibrance amount"), (char *)NULL);
  gtk_object_set(GTK_OBJECT(g->scale3), "tooltip-text", _("how much to spare highlights and shadows"), (char *)NULL);
=======
  gtk_box_pack_start(GTK_BOX(g->vbox2), GTK_WIDGET(g->scale1), TRUE, TRUE, 0);
  gtk_box_pack_start(GTK_BOX(g->vbox2), GTK_WIDGET(g->scale2), TRUE, TRUE, 0);
  gtk_box_pack_start(GTK_BOX(g->vbox2), GTK_WIDGET(g->scale3), TRUE, TRUE, 0);
  g_object_set(G_OBJECT(g->scale1), "tooltip-text", _("the amount of saturation to apply"), (char *)NULL);
  g_object_set(G_OBJECT(g->scale2), "tooltip-text", _("the vibrance amount"), (char *)NULL);
  g_object_set(G_OBJECT(g->scale3), "tooltip-text", _("how much to spare highlights and shadows"), (char *)NULL);
>>>>>>> 17074952

  g_signal_connect (G_OBJECT (g->scale1), "value-changed",
                    G_CALLBACK (saturation_callback), self);
  g_signal_connect (G_OBJECT (g->scale2), "value-changed",
                    G_CALLBACK (vibrance_callback), self);
  g_signal_connect (G_OBJECT (g->scale3), "value-changed",
                    G_CALLBACK (luminance_callback), self);
}

void gui_cleanup(struct dt_iop_module_t *self)
{
  free(self->gui_data);
  self->gui_data = NULL;
}

// kate: tab-indents: off; indent-width 2; replace-tabs on; indent-mode cstyle; remove-trailing-space on;<|MERGE_RESOLUTION|>--- conflicted
+++ resolved
@@ -245,22 +245,13 @@
   dtgtk_slider_set_label(g->scale3,_("mid-tones bias"));
   dtgtk_slider_set_unit(g->scale3,_(" "));
 
-<<<<<<< HEAD
   gtk_box_pack_start(GTK_BOX(g->vbox), GTK_WIDGET(g->scale1), TRUE, TRUE, 0);
   gtk_box_pack_start(GTK_BOX(g->vbox), GTK_WIDGET(g->scale2), TRUE, TRUE, 0);
   gtk_box_pack_start(GTK_BOX(g->vbox), GTK_WIDGET(g->scale3), TRUE, TRUE, 0);
-  gtk_object_set(GTK_OBJECT(g->scale1), "tooltip-text", _("the amount of saturation to apply"), (char *)NULL);
-  gtk_object_set(GTK_OBJECT(g->scale2), "tooltip-text", _("the vibrance amount"), (char *)NULL);
-  gtk_object_set(GTK_OBJECT(g->scale3), "tooltip-text", _("how much to spare highlights and shadows"), (char *)NULL);
-=======
-  gtk_box_pack_start(GTK_BOX(g->vbox2), GTK_WIDGET(g->scale1), TRUE, TRUE, 0);
-  gtk_box_pack_start(GTK_BOX(g->vbox2), GTK_WIDGET(g->scale2), TRUE, TRUE, 0);
-  gtk_box_pack_start(GTK_BOX(g->vbox2), GTK_WIDGET(g->scale3), TRUE, TRUE, 0);
   g_object_set(G_OBJECT(g->scale1), "tooltip-text", _("the amount of saturation to apply"), (char *)NULL);
   g_object_set(G_OBJECT(g->scale2), "tooltip-text", _("the vibrance amount"), (char *)NULL);
   g_object_set(G_OBJECT(g->scale3), "tooltip-text", _("how much to spare highlights and shadows"), (char *)NULL);
->>>>>>> 17074952
-
+  
   g_signal_connect (G_OBJECT (g->scale1), "value-changed",
                     G_CALLBACK (saturation_callback), self);
   g_signal_connect (G_OBJECT (g->scale2), "value-changed",
