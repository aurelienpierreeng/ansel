/*
    This file is part of darktable,
    copyright (c) 2010 Henrik Andersson.

    darktable is free software: you can redistribute it and/or modify
    it under the terms of the GNU General Public License as published by
    the Free Software Foundation, either version 3 of the License, or
    (at your option) any later version.

    darktable is distributed in the hope that it will be useful,
    but WITHOUT ANY WARRANTY; without even the implied warranty of
    MERCHANTABILITY or FITNESS FOR A PARTICULAR PURPOSE.  See the
    GNU General Public License for more details.

    You should have received a copy of the GNU General Public License
    along with darktable.  If not, see <http://www.gnu.org/licenses/>.
*/
#ifdef HAVE_CONFIG_H
#include "config.h"
#endif
#include <stdlib.h>
#include <math.h>
#include <assert.h>
#include <string.h>
#ifdef HAVE_GEGL
#include <gegl.h>
#endif
#include "develop/develop.h"
#include "develop/imageop.h"
#include "control/control.h"
#include "dtgtk/slider.h"
#include "dtgtk/resetlabel.h"
#include "gui/gtk.h"
#include <gtk/gtk.h>
#include <inttypes.h>

DT_MODULE(2)

#define CLIP(x) ((x<0)?0.0:(x>1.0)?1.0:x)

typedef struct dt_iop_dvector_2d_t
{
  double x;
  double y;
} dt_iop_dvector_2d_t;

typedef struct dt_iop_fvector_2d_t
{
  float x;
  float y;
} dt_iop_vector_2d_t;

typedef struct dt_iop_vignette_params1_t
{
  double scale;              // 0 - 100 Radie
  double falloff_scale;   // 0 - 100 Radie for falloff inner radie of falloff=scale and outer=scale+falloff_scale
  double strength;         // 0 - 1 strength of effect
  double uniformity;       // 0 - 1 uniformity of center
  double bsratio;            // -1 - +1 ratio of brightness/saturation effect
  gboolean invert_falloff;
  gboolean invert_saturation;
  dt_iop_dvector_2d_t center;            // Center of vignette
}
dt_iop_vignette_params1_t;

typedef struct dt_iop_vignette_params_t
{
  float scale;			// 0 - 100 Inner radius, percent of largest image dimension
  float falloff_scale;		// 0 - 100 Radius for falloff -- outer radius = inner radius + falloff_scale
  float brightness;		// -1 - 1 Strength of brightness reduction
  float saturation;		// -1 - 1 Strength of saturation reduction
  dt_iop_vector_2d_t center;	// Center of vignette
  gboolean autoratio;		//
  float whratio;		// 0-1 = width/height ratio, 1-2 = height/width ratio + 1
  float shape;
}
dt_iop_vignette_params_t;

typedef struct dt_iop_vignette_gui_data_t
{
  GtkDarktableSlider *scale;
  GtkDarktableSlider *falloff_scale;
  GtkDarktableSlider *brightness;
  GtkDarktableSlider *saturation;
  GtkDarktableSlider *center_x;
  GtkDarktableSlider *center_y;
  GtkToggleButton *autoratio;
  GtkDarktableSlider *whratio;
  GtkDarktableSlider *shape;
}
dt_iop_vignette_gui_data_t;

typedef struct dt_iop_vignette_data_t
{
  float scale;
  float falloff_scale;
  float brightness;
  float saturation;
  dt_iop_vector_2d_t center;	// Center of vignette
  gboolean autoratio;
  float whratio;
  float shape;
}
dt_iop_vignette_data_t;

const char *name()
{
  return _("vignetting");
}

int flags()
{
  return IOP_FLAGS_INCLUDE_IN_STYLES;
}

int
groups ()
{
  return IOP_GROUP_EFFECT;
}

int
legacy_params (dt_iop_module_t *self, const void *const old_params, const int old_version, void *new_params, const int new_version)
{
  if (old_version == 1 && new_version == 2)
  {
    const dt_iop_vignette_params1_t *old = old_params;
    dt_iop_vignette_params_t *new = new_params;
    new->scale = old->scale;
    new->falloff_scale = old->falloff_scale;
    new->brightness= -(1.0-MAX(old->bsratio,0.0))*old->strength/100.0;
    new->saturation= -(1.0+MIN(old->bsratio,0.0))*old->strength/100.0;
    if (old->invert_saturation)
      new->saturation *= -2.0;	// Double effect for increasing saturation
    if (old->invert_falloff)
      new->brightness = -new->brightness;
    new->center.x= old->center.x;
    new->center.y= old->center.y;
    new->autoratio= TRUE;
    new->whratio= 1.0;
    new->shape= 1.0;
    return 0;
  }
  return 1;
}


void process (struct dt_iop_module_t *self, dt_dev_pixelpipe_iop_t *piece, void *ivoid, void *ovoid, const dt_iop_roi_t *roi_in, const dt_iop_roi_t *roi_out)
{
  const dt_iop_vignette_data_t *data = (dt_iop_vignette_data_t *)piece->data;
  const dt_iop_roi_t *buf_in = &piece->buf_in;
  const int ch = piece->colors;

  /* Center coordinates of buf_in */
  const dt_iop_vector_2d_t buf_center = {
    (buf_in->width - buf_in->x) / 2.0 + buf_in->x,
    (buf_in->height - buf_in->y) / 2.0 + buf_in->y
  };
  /* Coordinates of buf_center in terms of roi_in */
  const dt_iop_vector_2d_t roi_center = {
    buf_center.x * roi_in->scale - roi_in->x,
    buf_center.y * roi_in->scale - roi_in->y
  };
  float xscale;
  float yscale;

  /* w/h ratio follows piece dimensions */
  if (data->autoratio)
  {
    xscale=2.0/(buf_in->width*roi_out->scale);
    yscale=2.0/(buf_in->height*roi_out->scale);
  }
  else				/* specified w/h ratio, scale proportional to longest side */
  {
    const float basis = 2.0 / (MAX(buf_in->height, buf_in->width) * roi_out->scale);
    // w/h ratio from 0-1 use as-is
    if (data->whratio <= 1.0)
    {
      yscale=basis;
      xscale=yscale/data->whratio;
    }
    // w/h ratio from 1-2 interpret as 1-inf
    // that is, the h/w ratio + 1
    else
    {
      xscale=basis;
      yscale=xscale/(2.0-data->whratio);
    }
  }
  const float dscale=data->scale/100.0;
  // A minimum falloff is used, based on the image size, to smooth out aliasing artifacts
  const float min_falloff=100.0/MIN(buf_in->width, buf_in->height);
  const float fscale=MAX(data->falloff_scale,min_falloff)/100.0;
  const float shape=MAX(data->shape,0.001);
  const float exp1=2.0/shape;
  const float exp2=shape/2.0;

#ifdef _OPENMP
#pragma omp parallel for default(none) shared(roi_out, ivoid, ovoid, data, yscale, xscale) schedule(static)
#endif
  for(int j=0; j<roi_out->height; j++)
  {
    const int k = ch*roi_out->width*j;
    const float *in = (const float *)ivoid + k;
    float *out = (float *)ovoid + k;
    for(int i=0; i<roi_out->width; i++, in+=ch, out+=ch)
    {
      // current pixel coord translated to local coord
      const dt_iop_vector_2d_t pv = {
	fabsf((i-roi_center.x)*xscale-data->center.x),
	fabsf((j-roi_center.y)*yscale-data->center.y)
      };

      // Calculate the pixel weight in vignette
      const float cplen=powf(powf(pv.x,exp1)+powf(pv.y,exp1),exp2);  // Length from center to pv
      float weight=0.0;

      if( cplen>=dscale ) // pixel is outside the inner vingette circle, lets calculate weight of vignette
      {
        weight=((cplen-dscale)/fscale);
	if (weight >= 1.0)
	  weight = 1.0;
	else if (weight <= 0.0)
	  weight = 0.0;
	else
          weight=0.5 - cos( M_PI*weight )/2.0;
      }

      // Let's apply weighted effect on brightness and desaturation
      float col0=in[0], col1=in[1], col2=in[2];
      if( weight > 0 )
      {
        // Then apply falloff vignette
        float falloff=(data->brightness<=0)?(1.0+(weight*data->brightness)):(weight*data->brightness);
        col0=CLIP( ((data->brightness<0)? col0*falloff: col0+falloff) );
        col1=CLIP( ((data->brightness<0)? col1*falloff: col1+falloff) );
        col2=CLIP( ((data->brightness<0)? col2*falloff: col2+falloff) );

        // apply saturation
        float mv=(col0+col1+col2)/3.0;
        float wss=weight*data->saturation;
	col0=CLIP( col0-((mv-col0)* wss) );
	col1=CLIP( col1-((mv-col1)* wss) );
	col2=CLIP( col2-((mv-col2)* wss) );
      }
      out[0]=col0;
      out[1]=col1;
      out[2]=col2;
    }
  }
}

static void
scale_callback (GtkDarktableSlider *slider, gpointer user_data)
{
  dt_iop_module_t *self = (dt_iop_module_t *)user_data;
  if(self->dt->gui->reset) return;
  dt_iop_vignette_params_t *p = (dt_iop_vignette_params_t *)self->params;
  p->scale= dtgtk_slider_get_value(slider);
  dt_dev_add_history_item(darktable.develop, self, TRUE);
}

static void
falloff_scale_callback (GtkDarktableSlider *slider, gpointer user_data)
{
  dt_iop_module_t *self = (dt_iop_module_t *)user_data;
  if(self->dt->gui->reset) return;
  dt_iop_vignette_params_t *p = (dt_iop_vignette_params_t *)self->params;
  p->falloff_scale= dtgtk_slider_get_value(slider);
  dt_dev_add_history_item(darktable.develop, self, TRUE);
}

static void
brightness_callback (GtkDarktableSlider *slider, gpointer user_data)
{
  dt_iop_module_t *self = (dt_iop_module_t *)user_data;
  if(self->dt->gui->reset) return;
  dt_iop_vignette_params_t *p = (dt_iop_vignette_params_t *)self->params;
  p->brightness= dtgtk_slider_get_value(slider);
  dt_dev_add_history_item(darktable.develop, self, TRUE);
}

static void
saturation_callback (GtkDarktableSlider *slider, gpointer user_data)
{
  dt_iop_module_t *self = (dt_iop_module_t *)user_data;
  if(self->dt->gui->reset) return;
  dt_iop_vignette_params_t *p = (dt_iop_vignette_params_t *)self->params;
  p->saturation = dtgtk_slider_get_value(slider);
  dt_dev_add_history_item(darktable.develop, self, TRUE);
}

static void
centerx_callback (GtkDarktableSlider *slider, gpointer user_data)
{
  dt_iop_module_t *self = (dt_iop_module_t *)user_data;
  if(self->dt->gui->reset) return;
  dt_iop_vignette_params_t *p = (dt_iop_vignette_params_t *)self->params;
  p->center.x = dtgtk_slider_get_value(slider);
  dt_dev_add_history_item(darktable.develop, self, TRUE);
}

static void
centery_callback (GtkDarktableSlider *slider, gpointer user_data)
{
  dt_iop_module_t *self = (dt_iop_module_t *)user_data;
  if(self->dt->gui->reset) return;
  dt_iop_vignette_params_t *p = (dt_iop_vignette_params_t *)self->params;
  p->center.y = dtgtk_slider_get_value(slider);
  dt_dev_add_history_item(darktable.develop, self, TRUE);
}

static void
shape_callback (GtkDarktableSlider *slider, gpointer user_data)
{
  dt_iop_module_t *self = (dt_iop_module_t *)user_data;
  if(self->dt->gui->reset) return;
  dt_iop_vignette_params_t *p = (dt_iop_vignette_params_t *)self->params;
  p->shape = dtgtk_slider_get_value(slider);
  dt_dev_add_history_item(darktable.develop, self, TRUE);
}

static void
autoratio_callback (GtkToggleButton *button, gpointer user_data)
{
  dt_iop_module_t *self = (dt_iop_module_t *)user_data;
  if(self->dt->gui->reset) return;
  dt_iop_vignette_params_t *p = (dt_iop_vignette_params_t *)self->params;
  p->autoratio = gtk_toggle_button_get_active(button);
  dt_iop_vignette_gui_data_t *g = (dt_iop_vignette_gui_data_t *)self->gui_data;
  gtk_widget_set_sensitive(GTK_WIDGET(g->whratio), !p->autoratio);
  dt_dev_add_history_item(darktable.develop, self, TRUE);
}

static void
whratio_callback (GtkDarktableSlider *slider, gpointer user_data)
{
  dt_iop_module_t *self = (dt_iop_module_t *)user_data;
  if(self->dt->gui->reset) return;
  dt_iop_vignette_params_t *p = (dt_iop_vignette_params_t *)self->params;
  p->whratio = dtgtk_slider_get_value(slider);
  dt_dev_add_history_item(darktable.develop, self, TRUE);
}

void commit_params (struct dt_iop_module_t *self, dt_iop_params_t *p1, dt_dev_pixelpipe_t *pipe, dt_dev_pixelpipe_iop_t *piece)
{
  dt_iop_vignette_params_t *p = (dt_iop_vignette_params_t *)p1;
#ifdef HAVE_GEGL
  fprintf(stderr, "[vignette] TODO: implement gegl version!\n");
  // pull in new params to gegl
#else
  dt_iop_vignette_data_t *d = (dt_iop_vignette_data_t *)piece->data;
  d->scale = p->scale;
  d->falloff_scale = p->falloff_scale;
  d->brightness= p->brightness;
  d->saturation= p->saturation;
  d->center=p->center;
  d->autoratio=p->autoratio;
  d->whratio=p->whratio;
  d->shape=p->shape;
#endif
}

void init_pipe (struct dt_iop_module_t *self, dt_dev_pixelpipe_t *pipe, dt_dev_pixelpipe_iop_t *piece)
{
#ifdef HAVE_GEGL
  // create part of the gegl pipeline
  piece->data = NULL;
#else
  piece->data = malloc(sizeof(dt_iop_vignette_data_t));
  self->commit_params(self, self->default_params, pipe, piece);
#endif
}

void cleanup_pipe (struct dt_iop_module_t *self, dt_dev_pixelpipe_t *pipe, dt_dev_pixelpipe_iop_t *piece)
{
#ifdef HAVE_GEGL
  // clean up everything again.
  (void)gegl_node_remove_child(pipe->gegl, piece->input);
  // no free necessary, no data is alloc'ed
#else
  free(piece->data);
#endif
}

void gui_update(struct dt_iop_module_t *self)
{
  dt_iop_module_t *module = (dt_iop_module_t *)self;
  dt_iop_vignette_gui_data_t *g = (dt_iop_vignette_gui_data_t *)self->gui_data;
  dt_iop_vignette_params_t *p = (dt_iop_vignette_params_t *)module->params;
  dtgtk_slider_set_value(g->scale, p->scale);
  dtgtk_slider_set_value(g->falloff_scale, p->falloff_scale);
  dtgtk_slider_set_value(g->brightness, p->brightness);
  dtgtk_slider_set_value(g->saturation, p->saturation);
  dtgtk_slider_set_value(g->center_x, p->center.x);
  dtgtk_slider_set_value(g->center_y, p->center.y);
  gtk_toggle_button_set_active(g->autoratio, p->autoratio);
  dtgtk_slider_set_value(g->whratio, p->whratio);
  dtgtk_slider_set_value(g->shape, p->shape);
  gtk_widget_set_sensitive(GTK_WIDGET(g->whratio), !p->autoratio);
}

void init(dt_iop_module_t *module)
{
  module->params = malloc(sizeof(dt_iop_vignette_params_t));
  module->default_params = malloc(sizeof(dt_iop_vignette_params_t));
  module->default_enabled = 0;
  module->priority = 997;
  module->params_size = sizeof(dt_iop_vignette_params_t);
  module->gui_data = NULL;
  dt_iop_vignette_params_t tmp = (dt_iop_vignette_params_t)
  {
    80,50,-0.5,-0.5, {0,0}, FALSE, 1.0, 1.0
  };
  memcpy(module->params, &tmp, sizeof(dt_iop_vignette_params_t));
  memcpy(module->default_params, &tmp, sizeof(dt_iop_vignette_params_t));
}

void cleanup(dt_iop_module_t *module)
{
  free(module->gui_data);
  module->gui_data = NULL;
  free(module->params);
  module->params = NULL;
}

void gui_init(struct dt_iop_module_t *self)
{
  GtkWidget *widget;

  self->gui_data = malloc(sizeof(dt_iop_vignette_gui_data_t));
  dt_iop_vignette_gui_data_t *g = (dt_iop_vignette_gui_data_t *)self->gui_data;
  dt_iop_vignette_params_t *p = (dt_iop_vignette_params_t *)self->params;
  GtkVBox   *vbox1,  *vbox2;

  self->widget = GTK_WIDGET(gtk_hbox_new(FALSE, 0));
<<<<<<< HEAD
  vbox1 = GTK_VBOX(gtk_vbox_new(FALSE, DT_GUI_IOP_MODULE_CONTROL_SPACING));
  vbox2 = GTK_VBOX(gtk_vbox_new(FALSE, DT_GUI_IOP_MODULE_CONTROL_SPACING));
  gtk_box_pack_start(GTK_BOX(self->widget), GTK_WIDGET(vbox1), FALSE, FALSE, 5);
  gtk_box_pack_start(GTK_BOX(self->widget), GTK_WIDGET(vbox2), TRUE, TRUE, 5);

  widget = dtgtk_reset_label_new (_("scale"), self, &p->scale, sizeof p->scale);
  gtk_box_pack_start(GTK_BOX(vbox1), GTK_WIDGET(widget), TRUE, TRUE, 0);
  widget = dtgtk_reset_label_new (_("fall-off strength"), self, &p->falloff_scale, sizeof p->falloff_scale);
  gtk_box_pack_start(GTK_BOX(vbox1), GTK_WIDGET(widget), TRUE, TRUE, 0);
  widget = dtgtk_reset_label_new (_("brightness"), self, &p->brightness, sizeof p->brightness);
  gtk_box_pack_start(GTK_BOX(vbox1), GTK_WIDGET(widget), TRUE, TRUE, 0);
  widget = dtgtk_reset_label_new (_("saturation"), self, &p->saturation, sizeof p->saturation);
  gtk_box_pack_start(GTK_BOX(vbox1), GTK_WIDGET(widget), TRUE, TRUE, 0);
  widget = dtgtk_reset_label_new (_("horizontal center"), self, &p->center.x, sizeof p->center.x);
  gtk_box_pack_start(GTK_BOX(vbox1), GTK_WIDGET(widget), TRUE, TRUE, 0);
  widget = dtgtk_reset_label_new (_("vertical center"), self, &p->center.y, sizeof p->center.y);
  gtk_box_pack_start(GTK_BOX(vbox1), GTK_WIDGET(widget), TRUE, TRUE, 0);
  widget = dtgtk_reset_label_new (_("shape"), self, &p->shape, sizeof p->shape);
  gtk_box_pack_start(GTK_BOX(vbox1), GTK_WIDGET(widget), TRUE, TRUE, 0);
  widget = dtgtk_reset_label_new (_("automatic ratio"), self, &p->autoratio, sizeof p->autoratio);
  gtk_box_pack_start(GTK_BOX(vbox1), GTK_WIDGET(widget), TRUE, TRUE, 0);
  widget = dtgtk_reset_label_new (_("width/height ratio"), self, &p->whratio, sizeof p->whratio);
  gtk_box_pack_start(GTK_BOX(vbox1), GTK_WIDGET(widget), TRUE, TRUE, 0);

  g->scale = DTGTK_SLIDER(dtgtk_slider_new_with_range(DARKTABLE_SLIDER_BAR,0.0, 100.0, 0.5, p->scale, 2));
  g->falloff_scale = DTGTK_SLIDER(dtgtk_slider_new_with_range(DARKTABLE_SLIDER_BAR,0.0, 100.0, 1.0, p->falloff_scale, 2));
  g->brightness = DTGTK_SLIDER(dtgtk_slider_new_with_range(DARKTABLE_SLIDER_BAR,-1.0, 1.0, 0.01, p->brightness, 3));
  g->saturation = DTGTK_SLIDER(dtgtk_slider_new_with_range(DARKTABLE_SLIDER_BAR,-1.0, 1.0, 0.01, p->saturation, 3));
  g->center_x = DTGTK_SLIDER(dtgtk_slider_new_with_range(DARKTABLE_SLIDER_BAR,-1.0, 1.0, 0.01, p->center.x, 3));
  g->center_y = DTGTK_SLIDER(dtgtk_slider_new_with_range(DARKTABLE_SLIDER_BAR,-1.0, 1.0, 0.01, p->center.y, 3));
  g->shape = DTGTK_SLIDER(dtgtk_slider_new_with_range(DARKTABLE_SLIDER_BAR,0.0, 5.0, 0.1, p->shape, 2));
  g->autoratio = GTK_TOGGLE_BUTTON(gtk_toggle_button_new_with_label(_("automatic")));
  g->whratio = DTGTK_SLIDER(dtgtk_slider_new_with_range(DARKTABLE_SLIDER_BAR,0.0, 2.0, 0.01, p->shape, 3));

  gtk_widget_set_sensitive(GTK_WIDGET(g->whratio), !p->autoratio);

  gtk_box_pack_start(GTK_BOX(vbox2), GTK_WIDGET(g->scale), TRUE, TRUE, 0);
  gtk_box_pack_start(GTK_BOX(vbox2), GTK_WIDGET(g->falloff_scale), TRUE, TRUE, 0);
  gtk_box_pack_start(GTK_BOX(vbox2), GTK_WIDGET(g->brightness), TRUE, TRUE, 0);
  gtk_box_pack_start(GTK_BOX(vbox2), GTK_WIDGET(g->saturation), TRUE, TRUE, 0);
  gtk_box_pack_start(GTK_BOX(vbox2), GTK_WIDGET(g->center_x), TRUE, TRUE, 0);
  gtk_box_pack_start(GTK_BOX(vbox2), GTK_WIDGET(g->center_y), TRUE, TRUE, 0);
  gtk_box_pack_start(GTK_BOX(vbox2), GTK_WIDGET(g->shape), TRUE, TRUE, 0);
  gtk_box_pack_start(GTK_BOX(vbox2), GTK_WIDGET(g->autoratio), TRUE, TRUE, 0);
  gtk_box_pack_start(GTK_BOX(vbox2), GTK_WIDGET(g->whratio), TRUE, TRUE, 0);

  gtk_object_set(GTK_OBJECT(g->scale), "tooltip-text", _("the radii scale of vignette for start of fall-off"), (char *)NULL);
  gtk_object_set(GTK_OBJECT(g->falloff_scale), "tooltip-text", _("the radii scale of vignette for end of fall-off"), (char *)NULL);
  gtk_object_set(GTK_OBJECT(g->brightness), "tooltip-text", _("strength of effect on brightness"), (char *)NULL);
  gtk_object_set(GTK_OBJECT(g->saturation), "tooltip-text", _("strength of effect on saturation"), (char *)NULL);
  gtk_object_set(GTK_OBJECT(g->center_x), "tooltip-text", _("horizontal offset of center of the effect"), (char *)NULL);
  gtk_object_set(GTK_OBJECT(g->center_y), "tooltip-text", _("vertical offset of center of the effect"), (char *)NULL);
  gtk_object_set(GTK_OBJECT(g->center_y), "tooltip-text", _("shape factor\n0 produces a rectangle\n1 produces a circle or elipse\n2 produces a diamond"), (char *)NULL);
  gtk_object_set(GTK_OBJECT(g->autoratio), "tooltip-text", _("enable to have the ratio automatically follow the image size"), (char *)NULL);
  gtk_object_set(GTK_OBJECT(g->whratio), "tooltip-text", _("width-to-height ratio"), (char *)NULL);

  dtgtk_slider_set_format_type(DTGTK_SLIDER(g->scale),DARKTABLE_SLIDER_FORMAT_PERCENT);
  dtgtk_slider_set_format_type(DTGTK_SLIDER(g->falloff_scale),DARKTABLE_SLIDER_FORMAT_PERCENT);
  dtgtk_slider_set_format_type(DTGTK_SLIDER(g->center_x),DARKTABLE_SLIDER_FORMAT_RATIO);
  dtgtk_slider_set_format_type(DTGTK_SLIDER(g->center_y),DARKTABLE_SLIDER_FORMAT_RATIO);
  dtgtk_slider_set_format_type(DTGTK_SLIDER(g->whratio),DARKTABLE_SLIDER_FORMAT_RATIO);

  g_signal_connect (G_OBJECT (g->scale), "value-changed",
=======
  g->vbox1 = GTK_VBOX(gtk_vbox_new(FALSE, DT_GUI_IOP_MODULE_CONTROL_SPACING));
  g->vbox2 = GTK_VBOX(gtk_vbox_new(FALSE, DT_GUI_IOP_MODULE_CONTROL_SPACING));
  gtk_box_pack_start(GTK_BOX(self->widget), GTK_WIDGET(g->vbox1), FALSE, FALSE, 5);
  gtk_box_pack_start(GTK_BOX(self->widget), GTK_WIDGET(g->vbox2), TRUE, TRUE, 5);

  g->label1 = dtgtk_reset_label_new (_("scale"), self, &p->scale, sizeof(double));
  g->label7 = dtgtk_reset_label_new (_("fall-off strength"), self, &p->falloff_scale, sizeof(double));
  g->label2 = dtgtk_reset_label_new (_("strength"), self, &p->strength, sizeof(double));
  g->label3 = dtgtk_reset_label_new (_("uniformity"), self, &p->uniformity, sizeof(double));
  g->label4 = dtgtk_reset_label_new (_("b/s ratio"), self, &p->bsratio, sizeof(double));
  g->label5 = dtgtk_reset_label_new (_("saturation"), self, &p->invert_saturation, sizeof(gboolean));
  g->label6 = dtgtk_reset_label_new (_("fall-off"), self, &p->invert_falloff, sizeof(gboolean));

  gtk_box_pack_start(GTK_BOX(g->vbox1), GTK_WIDGET(g->label1), TRUE, TRUE, 0);
  gtk_box_pack_start(GTK_BOX(g->vbox1), GTK_WIDGET(g->label7), TRUE, TRUE, 0);
  gtk_box_pack_start(GTK_BOX(g->vbox1), GTK_WIDGET(g->label2), TRUE, TRUE, 0);
  gtk_box_pack_start(GTK_BOX(g->vbox1), GTK_WIDGET(g->label3), TRUE, TRUE, 0);
  gtk_box_pack_start(GTK_BOX(g->vbox1), GTK_WIDGET(g->label4), TRUE, TRUE, 0);
  gtk_box_pack_start(GTK_BOX(g->vbox1), GTK_WIDGET(g->label5), TRUE, TRUE, 0);
  gtk_box_pack_start(GTK_BOX(g->vbox1), GTK_WIDGET(g->label6), TRUE, TRUE, 0);
  g->scale1 = DTGTK_SLIDER(dtgtk_slider_new_with_range(DARKTABLE_SLIDER_BAR,0.0, 100.0000, 0.50, p->scale, 2));
  g->scale5 = DTGTK_SLIDER(dtgtk_slider_new_with_range(DARKTABLE_SLIDER_BAR,0.0, 100.000, 0.010, p->falloff_scale, 2));
  g->scale2 = DTGTK_SLIDER(dtgtk_slider_new_with_range(DARKTABLE_SLIDER_BAR,0.0, 100.0000, 0.50, p->strength, 2));
  g->scale3 = DTGTK_SLIDER(dtgtk_slider_new_with_range(DARKTABLE_SLIDER_BAR,0.0, 1.0000, 0.010, p->uniformity, 3));
  g->scale4 = DTGTK_SLIDER(dtgtk_slider_new_with_range(DARKTABLE_SLIDER_VALUE,-1.0000, 1.0000, 0.010, p->bsratio, 1));
  g->togglebutton1 = GTK_TOGGLE_BUTTON(gtk_toggle_button_new_with_label(_("invert")));
  g->togglebutton2 = GTK_TOGGLE_BUTTON(gtk_toggle_button_new_with_label(_("invert")));
  gtk_box_pack_start(GTK_BOX(g->vbox2), GTK_WIDGET(g->scale1), TRUE, TRUE, 0);
  gtk_box_pack_start(GTK_BOX(g->vbox2), GTK_WIDGET(g->scale5), TRUE, TRUE, 0);
  gtk_box_pack_start(GTK_BOX(g->vbox2), GTK_WIDGET(g->scale2), TRUE, TRUE, 0);
  gtk_box_pack_start(GTK_BOX(g->vbox2), GTK_WIDGET(g->scale3), TRUE, TRUE, 0);
  gtk_box_pack_start(GTK_BOX(g->vbox2), GTK_WIDGET(g->scale4), TRUE, TRUE, 0);
  gtk_box_pack_start(GTK_BOX(g->vbox2), GTK_WIDGET(g->togglebutton1), TRUE, TRUE, 0);
  gtk_box_pack_start(GTK_BOX(g->vbox2), GTK_WIDGET(g->togglebutton2), TRUE, TRUE, 0);
  gtk_object_set(GTK_OBJECT(g->scale1), "tooltip-text", _("the radii scale of vignette for start of fall-off"), (char *)NULL);
  gtk_object_set(GTK_OBJECT(g->scale5), "tooltip-text", _("the radii scale of vignette for end of fall-off"), (char *)NULL);
  gtk_object_set(GTK_OBJECT(g->scale2), "tooltip-text", _("strength of effect"), (char *)NULL);
  gtk_object_set(GTK_OBJECT(g->scale3), "tooltip-text", _("uniformity of vignette"), (char *)NULL);
  gtk_object_set(GTK_OBJECT(g->scale4), "tooltip-text", _("brightness/saturation ratio\nof the result,\n-1 - only brightness\n 0 - 50/50 mix of brightness and saturation\n+1 - only saturation"), (char *)NULL);
  gtk_object_set(GTK_OBJECT(g->togglebutton1), "tooltip-text", _("inverts effect of saturation..."), (char *)NULL);
  gtk_object_set(GTK_OBJECT(g->togglebutton2), "tooltip-text", _("inverts effect of fall-off, default is dark fall-off..."), (char *)NULL);

  dtgtk_slider_set_format_type(DTGTK_SLIDER(g->scale1),DARKTABLE_SLIDER_FORMAT_PERCENT);
  dtgtk_slider_set_format_type(DTGTK_SLIDER(g->scale2),DARKTABLE_SLIDER_FORMAT_PERCENT);
  dtgtk_slider_set_format_type(DTGTK_SLIDER(g->scale5),DARKTABLE_SLIDER_FORMAT_PERCENT);

  dtgtk_slider_set_format_type(DTGTK_SLIDER(g->scale4),DARKTABLE_SLIDER_FORMAT_RATIO);

  g_signal_connect (G_OBJECT (g->scale1), "value-changed",
>>>>>>> d901c0ca
                    G_CALLBACK (scale_callback), self);
  g_signal_connect (G_OBJECT (g->falloff_scale), "value-changed",
                    G_CALLBACK (falloff_scale_callback), self);
  g_signal_connect (G_OBJECT (g->brightness), "value-changed",
                    G_CALLBACK (brightness_callback), self);
  g_signal_connect (G_OBJECT (g->saturation), "value-changed",
                    G_CALLBACK (saturation_callback), self);
  g_signal_connect (G_OBJECT (g->center_x), "value-changed",
                    G_CALLBACK (centerx_callback), self);
  g_signal_connect (G_OBJECT (g->center_y), "value-changed",
                    G_CALLBACK (centery_callback), self);
  g_signal_connect (G_OBJECT (g->shape), "value-changed",
                    G_CALLBACK (shape_callback), self);
  g_signal_connect (G_OBJECT (g->autoratio), "toggled",
                    G_CALLBACK (autoratio_callback), self);
  g_signal_connect (G_OBJECT (g->whratio), "value-changed",
                    G_CALLBACK (whratio_callback), self);
}

void gui_cleanup(struct dt_iop_module_t *self)
{
  free(self->gui_data);
  self->gui_data = NULL;
}
<|MERGE_RESOLUTION|>--- conflicted
+++ resolved
@@ -152,12 +152,14 @@
   const int ch = piece->colors;
 
   /* Center coordinates of buf_in */
-  const dt_iop_vector_2d_t buf_center = {
+  const dt_iop_vector_2d_t buf_center =
+  {
     (buf_in->width - buf_in->x) / 2.0 + buf_in->x,
     (buf_in->height - buf_in->y) / 2.0 + buf_in->y
   };
   /* Coordinates of buf_center in terms of roi_in */
-  const dt_iop_vector_2d_t roi_center = {
+  const dt_iop_vector_2d_t roi_center =
+  {
     buf_center.x * roi_in->scale - roi_in->x,
     buf_center.y * roi_in->scale - roi_in->y
   };
@@ -206,9 +208,10 @@
     for(int i=0; i<roi_out->width; i++, in+=ch, out+=ch)
     {
       // current pixel coord translated to local coord
-      const dt_iop_vector_2d_t pv = {
-	fabsf((i-roi_center.x)*xscale-data->center.x),
-	fabsf((j-roi_center.y)*yscale-data->center.y)
+      const dt_iop_vector_2d_t pv =
+      {
+        fabsf((i-roi_center.x)*xscale-data->center.x),
+        fabsf((j-roi_center.y)*yscale-data->center.y)
       };
 
       // Calculate the pixel weight in vignette
@@ -218,11 +221,11 @@
       if( cplen>=dscale ) // pixel is outside the inner vingette circle, lets calculate weight of vignette
       {
         weight=((cplen-dscale)/fscale);
-	if (weight >= 1.0)
-	  weight = 1.0;
-	else if (weight <= 0.0)
-	  weight = 0.0;
-	else
+        if (weight >= 1.0)
+          weight = 1.0;
+        else if (weight <= 0.0)
+          weight = 0.0;
+        else
           weight=0.5 - cos( M_PI*weight )/2.0;
       }
 
@@ -239,9 +242,9 @@
         // apply saturation
         float mv=(col0+col1+col2)/3.0;
         float wss=weight*data->saturation;
-	col0=CLIP( col0-((mv-col0)* wss) );
-	col1=CLIP( col1-((mv-col1)* wss) );
-	col2=CLIP( col2-((mv-col2)* wss) );
+        col0=CLIP( col0-((mv-col0)* wss) );
+        col1=CLIP( col1-((mv-col1)* wss) );
+        col2=CLIP( col2-((mv-col2)* wss) );
       }
       out[0]=col0;
       out[1]=col1;
@@ -434,7 +437,6 @@
   GtkVBox   *vbox1,  *vbox2;
 
   self->widget = GTK_WIDGET(gtk_hbox_new(FALSE, 0));
-<<<<<<< HEAD
   vbox1 = GTK_VBOX(gtk_vbox_new(FALSE, DT_GUI_IOP_MODULE_CONTROL_SPACING));
   vbox2 = GTK_VBOX(gtk_vbox_new(FALSE, DT_GUI_IOP_MODULE_CONTROL_SPACING));
   gtk_box_pack_start(GTK_BOX(self->widget), GTK_WIDGET(vbox1), FALSE, FALSE, 5);
@@ -498,57 +500,6 @@
   dtgtk_slider_set_format_type(DTGTK_SLIDER(g->whratio),DARKTABLE_SLIDER_FORMAT_RATIO);
 
   g_signal_connect (G_OBJECT (g->scale), "value-changed",
-=======
-  g->vbox1 = GTK_VBOX(gtk_vbox_new(FALSE, DT_GUI_IOP_MODULE_CONTROL_SPACING));
-  g->vbox2 = GTK_VBOX(gtk_vbox_new(FALSE, DT_GUI_IOP_MODULE_CONTROL_SPACING));
-  gtk_box_pack_start(GTK_BOX(self->widget), GTK_WIDGET(g->vbox1), FALSE, FALSE, 5);
-  gtk_box_pack_start(GTK_BOX(self->widget), GTK_WIDGET(g->vbox2), TRUE, TRUE, 5);
-
-  g->label1 = dtgtk_reset_label_new (_("scale"), self, &p->scale, sizeof(double));
-  g->label7 = dtgtk_reset_label_new (_("fall-off strength"), self, &p->falloff_scale, sizeof(double));
-  g->label2 = dtgtk_reset_label_new (_("strength"), self, &p->strength, sizeof(double));
-  g->label3 = dtgtk_reset_label_new (_("uniformity"), self, &p->uniformity, sizeof(double));
-  g->label4 = dtgtk_reset_label_new (_("b/s ratio"), self, &p->bsratio, sizeof(double));
-  g->label5 = dtgtk_reset_label_new (_("saturation"), self, &p->invert_saturation, sizeof(gboolean));
-  g->label6 = dtgtk_reset_label_new (_("fall-off"), self, &p->invert_falloff, sizeof(gboolean));
-
-  gtk_box_pack_start(GTK_BOX(g->vbox1), GTK_WIDGET(g->label1), TRUE, TRUE, 0);
-  gtk_box_pack_start(GTK_BOX(g->vbox1), GTK_WIDGET(g->label7), TRUE, TRUE, 0);
-  gtk_box_pack_start(GTK_BOX(g->vbox1), GTK_WIDGET(g->label2), TRUE, TRUE, 0);
-  gtk_box_pack_start(GTK_BOX(g->vbox1), GTK_WIDGET(g->label3), TRUE, TRUE, 0);
-  gtk_box_pack_start(GTK_BOX(g->vbox1), GTK_WIDGET(g->label4), TRUE, TRUE, 0);
-  gtk_box_pack_start(GTK_BOX(g->vbox1), GTK_WIDGET(g->label5), TRUE, TRUE, 0);
-  gtk_box_pack_start(GTK_BOX(g->vbox1), GTK_WIDGET(g->label6), TRUE, TRUE, 0);
-  g->scale1 = DTGTK_SLIDER(dtgtk_slider_new_with_range(DARKTABLE_SLIDER_BAR,0.0, 100.0000, 0.50, p->scale, 2));
-  g->scale5 = DTGTK_SLIDER(dtgtk_slider_new_with_range(DARKTABLE_SLIDER_BAR,0.0, 100.000, 0.010, p->falloff_scale, 2));
-  g->scale2 = DTGTK_SLIDER(dtgtk_slider_new_with_range(DARKTABLE_SLIDER_BAR,0.0, 100.0000, 0.50, p->strength, 2));
-  g->scale3 = DTGTK_SLIDER(dtgtk_slider_new_with_range(DARKTABLE_SLIDER_BAR,0.0, 1.0000, 0.010, p->uniformity, 3));
-  g->scale4 = DTGTK_SLIDER(dtgtk_slider_new_with_range(DARKTABLE_SLIDER_VALUE,-1.0000, 1.0000, 0.010, p->bsratio, 1));
-  g->togglebutton1 = GTK_TOGGLE_BUTTON(gtk_toggle_button_new_with_label(_("invert")));
-  g->togglebutton2 = GTK_TOGGLE_BUTTON(gtk_toggle_button_new_with_label(_("invert")));
-  gtk_box_pack_start(GTK_BOX(g->vbox2), GTK_WIDGET(g->scale1), TRUE, TRUE, 0);
-  gtk_box_pack_start(GTK_BOX(g->vbox2), GTK_WIDGET(g->scale5), TRUE, TRUE, 0);
-  gtk_box_pack_start(GTK_BOX(g->vbox2), GTK_WIDGET(g->scale2), TRUE, TRUE, 0);
-  gtk_box_pack_start(GTK_BOX(g->vbox2), GTK_WIDGET(g->scale3), TRUE, TRUE, 0);
-  gtk_box_pack_start(GTK_BOX(g->vbox2), GTK_WIDGET(g->scale4), TRUE, TRUE, 0);
-  gtk_box_pack_start(GTK_BOX(g->vbox2), GTK_WIDGET(g->togglebutton1), TRUE, TRUE, 0);
-  gtk_box_pack_start(GTK_BOX(g->vbox2), GTK_WIDGET(g->togglebutton2), TRUE, TRUE, 0);
-  gtk_object_set(GTK_OBJECT(g->scale1), "tooltip-text", _("the radii scale of vignette for start of fall-off"), (char *)NULL);
-  gtk_object_set(GTK_OBJECT(g->scale5), "tooltip-text", _("the radii scale of vignette for end of fall-off"), (char *)NULL);
-  gtk_object_set(GTK_OBJECT(g->scale2), "tooltip-text", _("strength of effect"), (char *)NULL);
-  gtk_object_set(GTK_OBJECT(g->scale3), "tooltip-text", _("uniformity of vignette"), (char *)NULL);
-  gtk_object_set(GTK_OBJECT(g->scale4), "tooltip-text", _("brightness/saturation ratio\nof the result,\n-1 - only brightness\n 0 - 50/50 mix of brightness and saturation\n+1 - only saturation"), (char *)NULL);
-  gtk_object_set(GTK_OBJECT(g->togglebutton1), "tooltip-text", _("inverts effect of saturation..."), (char *)NULL);
-  gtk_object_set(GTK_OBJECT(g->togglebutton2), "tooltip-text", _("inverts effect of fall-off, default is dark fall-off..."), (char *)NULL);
-
-  dtgtk_slider_set_format_type(DTGTK_SLIDER(g->scale1),DARKTABLE_SLIDER_FORMAT_PERCENT);
-  dtgtk_slider_set_format_type(DTGTK_SLIDER(g->scale2),DARKTABLE_SLIDER_FORMAT_PERCENT);
-  dtgtk_slider_set_format_type(DTGTK_SLIDER(g->scale5),DARKTABLE_SLIDER_FORMAT_PERCENT);
-
-  dtgtk_slider_set_format_type(DTGTK_SLIDER(g->scale4),DARKTABLE_SLIDER_FORMAT_RATIO);
-
-  g_signal_connect (G_OBJECT (g->scale1), "value-changed",
->>>>>>> d901c0ca
                     G_CALLBACK (scale_callback), self);
   g_signal_connect (G_OBJECT (g->falloff_scale), "value-changed",
                     G_CALLBACK (falloff_scale_callback), self);
